--- conflicted
+++ resolved
@@ -263,34 +263,6 @@
         Rt.p("indexes: " + indexes.size());
         IBGSpaceComputation.maxTime = 15000;
         for (int i = 0; i < workload.size(); i++) {
-<<<<<<< HEAD
-            ExplainedSQLStatement db2plan = db2optimizer.explain(workload
-                    .get(i), indexes);
-            double db2index = db2plan.getTotalCost();
-
-            db2plan = db2optimizer.explain(workload.get(i));
-            double db2fts = db2plan.getTotalCost();
-
-            InumPreparedSQLStatement space;
-            space = (InumPreparedSQLStatement) optimizer
-                    .prepareExplain(workload.get(i));
-            ExplainedSQLStatement inumPlan = space.explain(indexes);
-            double inumIndex = inumPlan.getTotalCost();
-            SQLStatementPlan plan = inumPlan.getPlan();
-            InumPlan inumPlan2 = (InumPlan) plan.templatePlan;
-            inumPlan = optimizer.prepareExplain(workload.get(i)).explain(
-                    new HashSet<Index>());
-            double inumFts = inumPlan.getTotalCost();
-
-            Rt.np("query=%d\tDB2(FTS)=%,.0f\tINUM(FTS)=%,.0f"
-                    + "\tDB2(Index)=%,.0f\tINUM(Index)=%,.0f\tINUM/DB2=%.2f",
-                    i, db2fts, inumFts, db2index, inumIndex, inumIndex
-                            / db2index);
-            db2indexAll += db2index;
-            db2ftsAll += db2fts;
-            inumIndexAll += inumIndex;
-            inumFtsAll += inumFts;
-=======
             // Rt.p("start db2");
             try {
                 ExplainedSQLStatement db2plan = db2optimizer.explain(workload
@@ -332,7 +304,6 @@
             // Rt.np("query=%d\tDB2(FTS)=%,.0f" + "\tDB2(Index)=%,.0f", i,
             // db2fts,
             // db2index);
->>>>>>> 6b482ac1
         }
         Rt.np("DB2(FTS)=%,.0f", db2ftsAll);
         Rt.np("INUM(FTS)=%,.0f", inumFtsAll);
