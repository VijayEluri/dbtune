package edu.ucsc.dbtune.bip.core;

import java.sql.SQLException;
import java.util.ArrayList;
import java.util.HashMap;
import java.util.HashSet;
import java.util.List;
import java.util.Map;
import java.util.Set;
import java.util.concurrent.atomic.AtomicInteger;

import edu.ucsc.dbtune.metadata.Index;
import edu.ucsc.dbtune.inum.FullTableScanIndex;
import edu.ucsc.dbtune.metadata.Table;
import edu.ucsc.dbtune.optimizer.ExplainedSQLStatement;
import edu.ucsc.dbtune.optimizer.InumOptimizer;
import edu.ucsc.dbtune.optimizer.InumPreparedSQLStatement;
import edu.ucsc.dbtune.optimizer.plan.InumPlan;
import edu.ucsc.dbtune.workload.SQLCategory;
import edu.ucsc.dbtune.workload.SQLStatement;

import static edu.ucsc.dbtune.inum.FullTableScanIndex.getFullTableScanIndexInstance;
import static edu.ucsc.dbtune.workload.SQLCategory.NOT_SELECT;
import static edu.ucsc.dbtune.workload.SQLCategory.UPDATE;
import static edu.ucsc.dbtune.workload.SQLCategory.SELECT;

/**
 * An implementation of {@link QueryPlanDesc} interface. There's only one single object of 
 * this type per statement, i.e., this can be viewed as a singleton class but instead of  
 * creating one object throughout the JVM, this class creates one for every distinct statement 
 * contained in a {@link Workload}.
 * 
 * @author Quoc Trung Tran
 *
 */
public class InumQueryPlanDesc implements QueryPlanDesc 
{	
    public static double BIP_MAX_VALUE = 99999999;
    
    /** The corresponding SQL statement of this object */
    private SQLStatement stmt;
    
    /** The number of template plans */
    private int Kq;
    
    /** The number of slots */
    private int n;
    	
	/** List of indexes (including FTS) at each slot */
	private List<List<Index>> indexSlot;
	
	/** List of indexes (excluding FTS) at each slot */
	private List<List<Index>> indexWithoutFTSSlot;
	
	/** List of active indexes at each slot*/
	private List<Set<Index>> activeIndexWithouFTSSlot;
	
	/** The array of internal plan costs */
    private List<Double> beta;
    
	private Map<Index, Double> indexUpdateCosts;
	
    /** List of index access cost in each plan */
	private List<Map<Integer, Double>> accessCostPerPlan;
	
	/** used to uniquely identify each instances of the class. */
	static AtomicInteger STMT_ID = new AtomicInteger(0);
	private int stmtID;
	
	/** List of referenced tables */
	List<Table> tables;
	
    /** A map to manage each statement corresponding to one instance of this class*/
	private static Map<SQLStatement, QueryPlanDesc> instances = new 
	                                            HashMap<SQLStatement, QueryPlanDesc>();
	
	/** A map in order not to populate template plans if it has been done before */
	public static Map<SQLStatement, InumPreparedSQLStatement> preparedStmts = new
	                                            HashMap<SQLStatement, InumPreparedSQLStatement>();
	
	private double baseTableUpdateCost;
	
	/**
     * Returns the single instance of this class corresponding to the given statement.
     *
     * @param stmt
     *      SQL statement for which the corresponding instance is being retrieved
     * @return
     *      The query plan description object corresponding to the given statement      
     */
    public static QueryPlanDesc getQueryPlanDescInstance(SQLStatement stmt) 
    {
        QueryPlanDesc desc = instances.get(stmt);

        if (desc == null) {
            desc = new InumQueryPlanDesc(stmt);
            instances.put(stmt, desc);
        }

        return desc;
    }
    
	/**
	 * The constructor, each object of this class corresponds to a {@code SQLSatement} object
	 * A new object is associated with an ID that is incremented starting from value {@code 0}.
	 * 
	 * @param stmt
	 *      The statement that this object corresponds to
	 */
    private InumQueryPlanDesc(SQLStatement stmt)
    {
        this.stmtID = InumQueryPlanDesc.STMT_ID.getAndIncrement();
        this.stmt = stmt;    
    }
    
<<<<<<< HEAD
    public long populateTime;
    public long pluginTime;
=======
    @Override 
    public double getBaseTableUpdateCost()
    {
        // UPDATE, INSERT, DELETE all have base table update cost
        if (stmt.getSQLCategory().isSame(NOT_SELECT))
            return baseTableUpdateCost;
        else 
            return 0.0;
    }
    
    
>>>>>>> 29d70d1d
    @Override
    public void generateQueryPlanDesc(InumOptimizer optimizer, Set<Index> candidates) 
                                      throws SQLException
    {   
        InumPreparedSQLStatement preparedStmt;
        Set<InumPlan> templatePlans;
        
        // 1. Get the template plans from INUM
        preparedStmt = preparedStmts.get(stmt);
        if (preparedStmt == null) {
            preparedStmt  = (InumPreparedSQLStatement) optimizer.prepareExplain(stmt);
            preparedStmts.put(stmt, preparedStmt);
        }
        
        templatePlans = preparedStmt.getTemplatePlans();
        
        // 2. Number of slots and indexes in each slot
        assignIndexesToSlot(candidates, templatePlans);
                
        // 3. Cost from INUM
        // only applicable for SELECT and UPDATE statement
        // do not process for INSERT and DELETE
        if (stmt.getSQLCategory().isSame(SELECT) || stmt.getSQLCategory().isSame(UPDATE))
            getPlanCostsFromInum(templatePlans);
        
        // 4. Get the update costs if the statement is not SELECT statement
        // including base table & index update cost
        if (stmt.getSQLCategory().isSame(NOT_SELECT))
            getUpdateCostsFromInum(preparedStmt, candidates);
        
        // 5. Optimization: remove inactive indexes
        removeInactiveIndexes();
    }
     
    /**
     * Assign indexes into the slot. 
     * 
     * @param candidates
     *      The set of candidate indexes
     * @param templatePlans
     *      The set of template plans returned by INUM 
     *      
     * @throws SQLException
     *      When there is an error in creating a Full Table Scan index     
     * 
     */
	private void assignIndexesToSlot(Set<Index> candidates, Set<InumPlan> templatePlans) 
	                                throws SQLException
	{
	    indexSlot           = new ArrayList<List<Index>>();
        indexWithoutFTSSlot = new ArrayList<List<Index>>();
        activeIndexWithouFTSSlot = new ArrayList<Set<Index>>();
        
<<<<<<< HEAD
        long time=System.nanoTime();
        preparedStmt  = (InumPreparedSQLStatement) optimizer.prepareExplain(stmt);
        templatePlans = preparedStmt.getTemplatePlans();
        populateTime=System.nanoTime()-time;
                     
=======
        // Get table in each slot
>>>>>>> 29d70d1d
        for (InumPlan plan : templatePlans) {
            tables = plan.getTables();
            break;
        }
        
<<<<<<< HEAD
        // 1. Set up the number of slots & list of indexes in each slot
        n = tables.size();    
        
        time=System.nanoTime();
        for (Table table : tables) {    
            
            List<Index> indexes           = new ArrayList<Index>();         
            List<Index> indexesWithoutFTS = new ArrayList<Index>();
            Set<Index>  activeIndexes     = new HashSet<Index>();
=======
        n = tables.size();        
	    for (Table table : tables) {
	        
	        List<Index> indexes           = new ArrayList<Index>();         
	        List<Index> withoutFTSIndexes = new ArrayList<Index>();
	        Set<Index>  activeIndexes     = new HashSet<Index>();
>>>>>>> 29d70d1d
            
            // normal index (not the full table scan index)
            for (Index index : candidates) 
                if (index.getTable().equals(table) && !(index instanceof FullTableScanIndex)){     
                    indexes.add(index);
                    withoutFTSIndexes.add(index);
                }
            
            indexWithoutFTSSlot.add(withoutFTSIndexes);
            activeIndexWithouFTSSlot.add(activeIndexes);
            
            // add the Full Table Scan Index at the last position in this slot
            FullTableScanIndex scanIdx = getFullTableScanIndexInstance(table);
            indexes.add(scanIdx);
            indexSlot.add(indexes);
        }
	}
    
	/**
	 * Retrieve the internal plan costs and index access costs.
	 * 
	 * @param templatePlans
	 *     A set of template plans returned by INUM
	 *     
	 * @throws SQLException
	 *     When there is error in communicating with INUM.
	 */
	private void getPlanCostsFromInum(Set<InumPlan> templatePlans) throws SQLException
	{
	    double cost;
        double costFTS;
        int    numIndex;
        Index  index;
        
        beta = new ArrayList<Double>();
        accessCostPerPlan = new ArrayList<Map<Integer, Double>>();
        
        Kq = 0;
        costFTS = 0.0;
        
        for (InumPlan plan : templatePlans) {
            
            beta.add(plan.getInternalCost());
            Map<Integer, Double> mapIndexAccessCost = new HashMap<Integer, Double>();
            
            for (int i = 0; i < n; i++) {
                
                numIndex = indexSlot.get(i).size();
                
                for (int j = numIndex - 1; j > -1; j--) {
                    index = indexSlot.get(i).get(j);                    
                    cost = plan.plug(index);                    

                    if (cost == Double.POSITIVE_INFINITY)
                        cost = InumQueryPlanDesc.BIP_MAX_VALUE;
             
                    if (j == numIndex - 1) 
                        costFTS = cost;
                    else if (cost < costFTS) 
                        activeIndexWithouFTSSlot.get(i).add(index);
                    
                    mapIndexAccessCost.put(index.getId(), cost);
                }                
            }
            
            accessCostPerPlan.add(mapIndexAccessCost);
            Kq++;
        }    
	}
	
	/**
	 * Retrieve the update costs of the indexes that are relevant to the statement
	 * 
	 * @param preparedStmt
	 *      The INUM prepared statement
	 * @param candidates
	 *       The set of candidate indexes
	 *            
	 * @throws SQLException 
	 */
	private void getUpdateCostsFromInum(InumPreparedSQLStatement preparedStmt, Set<Index> candidates) 
	             throws SQLException
	{
	    indexUpdateCosts = new HashMap<Index, Double>();
	    ExplainedSQLStatement inumExplain = preparedStmt.explain(candidates);
	    
	    for (int i = 0; i < n; i++)
	        for (Index index : indexSlot.get(i)) 
	            indexUpdateCosts.put(index, inumExplain.getUpdateCost(index));
	    
	    baseTableUpdateCost = inumExplain.getBaseTableUpdateCost();
	}
	
	
	/**
	 * An index is inactive iff its cost is greater than the cost of the Full Table Scan index.
	 * An inactive index will never be used in the optimal plan derived by INUM.
	 * 
	 */
	private void removeInactiveIndexes()
	{
	    int numIndex;
	    
	    // Update indexEachSlot and indexWithoutFTSEachSlot
        // Remove inactive index
        for (int i = 0; i < n; i++) {
            indexWithoutFTSSlot.set(i, new ArrayList<Index>
                                             (activeIndexWithouFTSSlot.get(i)));
            numIndex  = indexSlot.get(i).size();
            Index fts = indexSlot.get(i).get(numIndex - 1);
            List<Index> active = new ArrayList<Index>
                                     (activeIndexWithouFTSSlot.get(i));
            active.add(fts);
            indexSlot.set(i, active);     
        }
<<<<<<< HEAD
         pluginTime=System.nanoTime()-time;
    }
     
=======
	}  
>>>>>>> 29d70d1d
	
    @Override
	public int getNumberOfTemplatePlans()
	{
		return Kq;
	}
	
	
    @Override
	public int getNumberOfSlots()
	{
		return n;
	}		
	
	
    @Override
	public List<Index> getIndexesAtSlot(int i)
	{
		return indexSlot.get(i);
	}
	
    
    @Override
    public List<Index> getIndexesWithoutFTSAtSlot(int i)
    {
        return indexWithoutFTSSlot.get(i);
    }
	
    
    @Override
	public double getInternalPlanCost(int k)
	{
		return beta.get(k);
	}
	
	
    @Override
	public double getAccessCost(int k, Index index)
	{
		return accessCostPerPlan.get(k).get(index.getId());
	}
	
	
    @Override
	public int getStatementID()
    {
        return stmtID;
    }
	
    
    @Override 
    public List<Table> getTables()
    {
        return tables;
    }

    @Override
    public Set<Index> getActiveIndexesAtSlot(int i) 
    {
        return activeIndexWithouFTSSlot.get(i);
    }

    @Override
    public SQLCategory getSQLCategory() 
    {
        return stmt.getSQLCategory();
    }       
    
    @Override
    public double getUpdateCost(Index index)
    {
        if (!stmt.getSQLCategory().isSame(NOT_SELECT) || indexUpdateCosts.get(index) == null)
            return 0.0;

        return indexUpdateCosts.get(index);
    }

    @Override
    public String toString() 
    {
        StringBuilder sb = new StringBuilder();
        
        sb.append("InumQueryPlanDesc \n" + "Number of template plans:" + Kq + "\n");
        sb.append("Number of slots: " + n + "\n");
        sb.append("Internal plan costs: " + beta + "\n");
        sb.append("Index access costs: " + accessCostPerPlan + "\n");
        
        return sb.toString();
    }
}<|MERGE_RESOLUTION|>--- conflicted
+++ resolved
@@ -113,10 +113,9 @@
         this.stmt = stmt;    
     }
     
-<<<<<<< HEAD
     public long populateTime;
     public long pluginTime;
-=======
+
     @Override 
     public double getBaseTableUpdateCost()
     {
@@ -128,7 +127,6 @@
     }
     
     
->>>>>>> 29d70d1d
     @Override
     public void generateQueryPlanDesc(InumOptimizer optimizer, Set<Index> candidates) 
                                       throws SQLException
@@ -182,38 +180,18 @@
         indexWithoutFTSSlot = new ArrayList<List<Index>>();
         activeIndexWithouFTSSlot = new ArrayList<Set<Index>>();
         
-<<<<<<< HEAD
-        long time=System.nanoTime();
-        preparedStmt  = (InumPreparedSQLStatement) optimizer.prepareExplain(stmt);
-        templatePlans = preparedStmt.getTemplatePlans();
-        populateTime=System.nanoTime()-time;
-                     
-=======
         // Get table in each slot
->>>>>>> 29d70d1d
         for (InumPlan plan : templatePlans) {
             tables = plan.getTables();
             break;
         }
         
-<<<<<<< HEAD
-        // 1. Set up the number of slots & list of indexes in each slot
-        n = tables.size();    
-        
-        time=System.nanoTime();
-        for (Table table : tables) {    
-            
-            List<Index> indexes           = new ArrayList<Index>();         
-            List<Index> indexesWithoutFTS = new ArrayList<Index>();
-            Set<Index>  activeIndexes     = new HashSet<Index>();
-=======
         n = tables.size();        
 	    for (Table table : tables) {
 	        
 	        List<Index> indexes           = new ArrayList<Index>();         
 	        List<Index> withoutFTSIndexes = new ArrayList<Index>();
 	        Set<Index>  activeIndexes     = new HashSet<Index>();
->>>>>>> 29d70d1d
             
             // normal index (not the full table scan index)
             for (Index index : candidates) 
@@ -329,13 +307,7 @@
             active.add(fts);
             indexSlot.set(i, active);     
         }
-<<<<<<< HEAD
-         pluginTime=System.nanoTime()-time;
-    }
-     
-=======
 	}  
->>>>>>> 29d70d1d
 	
     @Override
 	public int getNumberOfTemplatePlans()
