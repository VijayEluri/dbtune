--- conflicted
+++ resolved
@@ -1,3485 +1,1626 @@
-package edu.ucsc.dbtune.util;
-
-import java.io.BufferedInputStream;
-import java.io.BufferedWriter;
-import java.io.ByteArrayInputStream;
-import java.io.ByteArrayOutputStream;
-import java.io.File;
-import java.io.FileInputStream;
-import java.io.FileNotFoundException;
-import java.io.FileOutputStream;
-import java.io.FileWriter;
-import java.io.IOException;
-import java.io.InputStream;
-import java.io.ObjectInputStream;
-import java.io.ObjectOutputStream;
-import java.io.OutputStream;
-import java.io.RandomAccessFile;
-import java.io.StringWriter;
-import java.io.UnsupportedEncodingException;
-import java.lang.reflect.Field;
-import java.net.InetAddress;
-import java.net.URL;
-import java.net.UnknownHostException;
-import java.security.MessageDigest;
-import java.security.NoSuchAlgorithmException;
-import java.text.SimpleDateFormat;
-import java.util.Arrays;
-import java.util.Collections;
-import java.util.Comparator;
-import java.util.Date;
-import java.util.HashSet;
-import java.util.Map;
-import java.util.Properties;
-import java.util.Random;
-import java.util.Set;
-import java.util.StringTokenizer;
-import java.util.Vector;
-import java.util.regex.Matcher;
-import java.util.regex.Pattern;
-import java.util.zip.DataFormatException;
-import java.util.zip.Deflater;
-import java.util.zip.GZIPInputStream;
-import java.util.zip.GZIPOutputStream;
-import java.util.zip.Inflater;
-import java.util.zip.ZipEntry;
-import java.util.zip.ZipInputStream;
-import java.util.zip.ZipOutputStream;
-
-import javax.swing.JComponent;
-import javax.swing.JDialog;
-import javax.swing.JFrame;
-import javax.swing.JLabel;
-import javax.swing.JPasswordField;
-import javax.swing.JScrollPane;
-import javax.swing.LookAndFeel;
-import javax.swing.UIDefaults;
-import javax.swing.UIManager;
-import javax.xml.transform.TransformerException;
-<<<<<<< HEAD
-import edu.ucsc.dbtune.seq.utils.RTimer;
-=======
-
->>>>>>> b18a709f
-
-/**
- * Variable short name functions used for debug
- * 
- * @author Rui Wang
- */
-public class Rt {
-<<<<<<< HEAD
-    public static String charSet;
-
-    public static boolean showDate = true;
-
-    public static String getInfo() {
-        StackTraceElement[] elements = Thread.currentThread().getStackTrace();
-        String line = "(" + elements[3].getFileName() + ":"
-                + elements[3].getLineNumber() + ")";
-        if (showDate)
-            return new SimpleDateFormat("yyyy-MM-dd HH:mm:ss")
-                    .format(new Date())
-                    + " " + line;
-        else
-            return line;
-    }
-
-    private static SimpleDateFormat df = new SimpleDateFormat("yyMMdd HH:mm:ss");
-
-    public static String getDate() {
-        synchronized (df) {
-            return df.format(new Date());
-        }
-    }
-
-    public static String getDate(long time) {
-        synchronized (df) {
-            return df.format(new Date(time));
-        }
-    }
-
-    public static String getInfoWithDate() {
-        StackTraceElement[] elements = Thread.currentThread().getStackTrace();
-        return getDate() + " (" + elements[3].getFileName() + ":"
-                + elements[3].getLineNumber() + ")";
-    }
-
-    public static String getClassInfoOutof(Class c) {
-        StackTraceElement[] elements = Thread.currentThread().getStackTrace();
-        int pos = 3;
-        String filename = c.getSimpleName() + ".java";
-        for (; pos < elements.length; pos++) {
-            if (!elements[pos].getFileName().equals(filename))
-                break;
-        }
-        if (pos == elements.length)
-            pos--;
-        return "(" + elements[pos].getFileName() + ":"
-                + elements[pos].getLineNumber() + ")";
-    }
-
-    public static String getClassInfoOutofPrefix(String prefix) {
-        StackTraceElement[] elements = Thread.currentThread().getStackTrace();
-        int pos = 3;
-        for (; pos < elements.length; pos++) {
-            if (!elements[pos].getFileName().startsWith(prefix))
-                break;
-        }
-        if (pos == elements.length)
-            pos--;
-        return "(" + elements[pos].getFileName() + ":"
-                + elements[pos].getLineNumber() + ")";
-    }
-
-    public static String getInfoOutof(Class c) {
-        SimpleDateFormat df = new SimpleDateFormat("HH:mm:ss");
-        StackTraceElement[] elements = Thread.currentThread().getStackTrace();
-        int pos = 3;
-        String filename = c.getSimpleName() + ".java";
-        for (; pos < elements.length; pos++) {
-            if (!elements[pos].getFileName().equals(filename))
-                break;
-        }
-        if (pos == elements.length)
-            pos--;
-        return df.format(new Date()) + " (" + elements[pos].getFileName() + ":"
-                + elements[pos].getLineNumber() + ")";
-    }
-
-    public static void sleep(int milliseconds) {
-        try {
-            Thread.sleep(milliseconds);
-        } catch (InterruptedException e) {
-            e.printStackTrace();
-        }
-    }
-
-    public static void p() {
-        // Print current
-        System.out.println(getInfo());
-    }
-
-    public static void np() {
-        System.out.println();
-    }
-
-    public static void np(String format) {
-        System.out.println(format);
-    }
-
-    public static void np(Object format) {
-        System.out.println(format);
-    }
-
-    public static void npn(String format) {
-        System.out.print(format);
-    }
-
-    public static void p(String format) {
-        System.out.println(getInfo() + ": " + format);
-    }
-
-    public static void pDate(String format) {
-        System.out.println(getInfoWithDate() + ": " + format);
-    }
-
-    public static void p(byte[] bs) {
-        System.out.println(getInfo() + ": " + bytesToHexString(bs));
-    }
-
-    public static String getBits(byte[] bs) {
-        StringBuilder sb = new StringBuilder();
-        for (byte b : bs) {
-            for (int i = 7; i >= 0; i--) {
-                if (((b >>> i) & 1) == 1)
-                    sb.append('1');
-                else
-                    sb.append('0');
-            }
-            sb.append(" ");
-        }
-        return sb.toString();
-    }
-
-    public static String getBitsRev(byte[] bs) {
-        StringBuilder sb = new StringBuilder();
-        for (byte b : bs) {
-            for (int i = 0; i < 8; i++) {
-                if (((b >>> i) & 1) == 1)
-                    sb.append('1');
-                else
-                    sb.append('0');
-            }
-            sb.append(" ");
-        }
-        return sb.toString();
-    }
-
-    public static void pBits(byte[] bs) {
-        System.out.println(getInfo() + ": " + getBits(bs));
-    }
-
-    public static void p(byte[] bs, int len) {
-        System.out.println(getInfo() + ": " + bytesToHexString(bs, len));
-    }
-
-    public static void pstr(byte[] bs) {
-        try {
-            if (charSet != null)
-                System.out.println(getInfo() + ": " + new String(bs, charSet));
-            else
-                System.out.println(getInfo() + ": " + new String(bs));
-        } catch (UnsupportedEncodingException e) {
-            e.printStackTrace();
-            System.out.println(getInfo() + ": " + new String(bs));
-        }
-    }
-
-    public static void error(Object format) {
-        System.err.println(getInfo() + ": " + format);
-    }
-
-    public static void error(String format) {
-        System.err.println(getInfo() + ": " + format);
-    }
-
-    public static void p(int format) {
-        System.out.println(getInfo() + ": " + format);
-    }
-
-    public static void p(Object format) {
-        synchronized (System.out) {
-            StackTraceElement[] elements = Thread.currentThread()
-                    .getStackTrace();
-            System.out.println(getInfo() + ": " + format);
-        }
-    }
-
-    public static void p(String format, Object... args) {
-        synchronized (System.out) {
-            System.out.println(getInfo() + ": " + String.format(format, args));
-        }
-    }
-
-    public static String bitStringHeader = "1098 7654 - 3210 9876 - 5432 1098 - 7654 3210";
-
-    public static String getBitString(int t) {
-        StringBuilder sb = new StringBuilder();
-        for (int i = 0; i < 32; i++) {
-            if ((t & (1 << (31 - i))) != 0)
-                sb.append("1");
-            else
-                sb.append("0");
-            if (i > 0 && i < 31 && i % 4 == 3) {
-                if (i % 8 == 7) {
-                    sb.append(" - ");
-                } else {
-                    sb.append(" ");
-                }
-            }
-        }
-        return sb.toString();
-    }
-
-    public static void pb(int t) {
-        synchronized (System.out) {
-            String info = getInfo();
-            System.out.println(info + ": " + bitStringHeader);
-            char[] cs = info.toCharArray();
-            Arrays.fill(cs, ' ');
-            System.out.println(new String(cs) + "  " + getBitString(t));
-        }
-    }
-
-    public static void np(String format, Object... args) {
-        synchronized (System.out) {
-            System.out.println(String.format(format, args));
-        }
-    }
-
-    public static void error(String format, Object... args) {
-        System.err.println(getInfo() + ": " + String.format(format, args));
-    }
-
-    public static void pn(String format, Object... args) {
-        System.out.format(getInfo() + ": " + format, args);
-    }
-
-    public static void displayFileHex(File file, long start, int len)
-            throws IOException {
-        byte[] bs = Rt.readFileByte(file, start, len);
-        Rt.printHex(start, bs);
-    }
-
-    public static void printHex(long address, byte[] bs, String format,
-            Object... args) {
-        System.out.println(getInfo() + ": " + String.format(format, args));
-        System.out.println(getHex(address, bs, bs.length));
-    }
-
-    public static void printHex(long address, byte[] bs) {
-        printHex(address, bs, bs.length);
-    }
-
-    public static void printHex(long address, byte[] bs, int length) {
-        System.out.println(getInfoOutof(Rt.class));
-        System.out.println(getHex(address, bs, length));
-    }
-
-    public static void printHex(long address, byte[] bs, int offset, int length) {
-        System.out.println(getHex(address, bs, offset, length));
-    }
-
-    public static String getHex(long address, byte[] bs, int length) {
-        return getHex(address, bs, 0, length);
-    }
-
-    public static String getHex(long address, byte[] bs, int offset, int length) {
-        return getHex(address, bs, offset, length, false);
-    }
-
-    public static String getHex(long address, byte[] bs, int offset,
-            int length, boolean simple) {
-        if (length > bs.length - offset)
-            length = bs.length - offset;
-        int col = 16;
-        int row = (length - 1) / col + 1;
-        int len = 0;
-        for (long t = address; t > 0; t >>= 4) {
-            len++;
-        }
-        len++;
-        StringBuilder sb = new StringBuilder();
-        for (int y = 0; y < row; y++) {
-            if (simple)
-                sb.append(String.format("%04x ", address + y * col));
-            else
-                sb.append(String.format("%" + len + "x:  ", address + y * col));
-            for (int x = 0; x < col; x++) {
-                if (!simple && x > 0 && x % 4 == 0)
-                    sb.append("- ");
-                int index = y * col + x;
-                if (index < length)
-                    sb.append(String.format("%02X ", bs[offset + index]));
-                else
-                    sb.append("   ");
-            }
-            if (!simple) {
-                sb.append(" ");
-                for (int x = 0; x < col; x++) {
-                    // if (x > 0 && x % 4 == 0)
-                    // System.out.print(" - ");
-                    char c;
-                    int index = y * col + x;
-                    if (index < length)
-                        c = (char) bs[offset + index];
-                    else
-                        c = ' ';
-                    if (c < 32 || c >= 127)
-                        c = '.';
-                    sb.append(c);
-                }
-            }
-            sb.append("\n");
-        }
-        return sb.toString();
-    }
-
-    public static String createString(byte[] bs) throws IOException {
-        return createString(bs, charSet);
-    }
-
-    public static String createString(byte[] bs, String charSet)
-            throws IOException {
-        return createString(bs, 0, bs.length, charSet);
-    }
-
-    public static String createString(byte[] bs, int offset, int len)
-            throws IOException {
-        return createString(bs, offset, len, charSet);
-    }
-
-    public static String createString(byte[] bs, int offset, int len,
-            String charSet) {
-        if (charSet == null)
-            charSet = Rt.charSet;
-        if (charSet == null)
-            return new String(bs, offset, len);
-        else {
-            try {
-                return new String(bs, offset, len, charSet);
-            } catch (UnsupportedEncodingException e) {
-                return new String(bs, offset, len);
-            }
-        }
-    }
-
-    public static byte[] getBytes(String s, String charSet) throws IOException {
-        if (charSet == null)
-            charSet = Rt.charSet;
-        if (charSet == null)
-            return s.getBytes();
-        else {
-            return s.getBytes(charSet);
-        }
-    }
-
-    public static byte[] read(InputStream inputStream) throws IOException {
-        java.io.ByteArrayOutputStream outputStream = new ByteArrayOutputStream();
-        byte[] buf = new byte[1024];
-        while (true) {
-            int len = inputStream.read(buf);
-            if (len < 0)
-                break;
-            outputStream.write(buf, 0, len);
-        }
-        return outputStream.toByteArray();
-    }
-
-    public static int fill(InputStream inputStream, byte[] bs)
-            throws IOException {
-        int start = 0;
-        int left = bs.length;
-        while (left > 0) {
-            int len = inputStream.read(bs, start, left);
-            if (len < 0)
-                break;
-            start += len;
-            left -= len;
-        }
-        return start;
-    }
-
-    public static void read(InputStream inputStream, OutputStream outputStream)
-            throws IOException {
-        byte[] buf = new byte[1024];
-        while (true) {
-            int len = inputStream.read(buf);
-            if (len < 0)
-                break;
-            outputStream.write(buf, 0, len);
-        }
-    }
-
-    public static String readAsString(InputStream inputStream)
-            throws IOException {
-        return createString(read(inputStream), null);
-    }
-
-    public static String readAsString(InputStream inputStream, String codeset)
-            throws IOException {
-        return createString(read(inputStream), codeset);
-    }
-
-    public static URL getResource(Class c, String name) throws IOException {
-        String s = c.getName().replace('.', '/');
-        int t = s.lastIndexOf('/');
-        s = s.substring(0, t + 1) + name;
-        return c.getClassLoader().getResource(s);
-    }
-
-    public static File getResourceFile(Class c, String name) throws IOException {
-        String s = c.getName().replace('.', '/');
-        int t = s.lastIndexOf('/');
-        s = s.substring(0, t + 1) + name;
-        URL url = c.getClassLoader().getResource(s);
-        if (!"file".equals(url.getProtocol()))
-            throw new IOException(url.toExternalForm());
-        return new File(url.getPath());
-    }
-
-    public static InputStream openResource(Class c, String name)
-            throws IOException {
-        String s = c.getName().replace('.', '/');
-        int t = s.lastIndexOf('/');
-        s = s.substring(0, t + 1) + name;
-        InputStream is = c.getClassLoader().getResourceAsStream(s);
-        return is;
-    }
-
-    public static String[] readAsLines(InputStream inputStream)
-            throws IOException {
-        return readAsLines(inputStream, charSet);
-    }
-
-    public static String[] readAsLines(InputStream inputStream, String charSet)
-            throws IOException {
-        return readAsLines(inputStream, Integer.MAX_VALUE, charSet);
-    }
-
-    public static String[] readAsLines(InputStream inputStream, int max,
-            String charSet) throws IOException {
-        java.io.BufferedInputStream stream = new BufferedInputStream(
-                inputStream);
-        Vector<String> lines = new Vector<String>();
-        java.io.ByteArrayOutputStream outputStream = new ByteArrayOutputStream();
-        RTimer timer = new RTimer();
-        while (true) {
-            int t = stream.read();
-            if (t < 0)
-                break;
-            if (t == '\n') {
-                byte[] bs = outputStream.toByteArray();
-                int len = bs.length;
-                if (bs.length > 0 && bs[bs.length - 1] == '\r')
-                    len--;
-                lines.add(createString(bs, 0, len, charSet));
-                timer.next();
-                if (lines.size() >= max) {
-                    return lines.toArray(new String[lines.size()]);
-                }
-                outputStream.reset();
-            } else
-                outputStream.write(t);
-        }
-        if (outputStream.size() > 0)
-            lines.add(createString(outputStream.toByteArray(), charSet));
-        return lines.toArray(new String[lines.size()]);
-    }
-
-    public static String[] readAsStrings(InputStream inputStream)
-            throws IOException {
-        java.io.BufferedInputStream stream = new BufferedInputStream(
-                inputStream);
-        Vector<String> lines = new Vector<String>();
-        java.io.ByteArrayOutputStream outputStream = new ByteArrayOutputStream();
-        while (true) {
-            int t = stream.read();
-            if (t < 0)
-                break;
-            if (t == 0) {
-                byte[] bs = outputStream.toByteArray();
-                int len = bs.length;
-                lines.add(createString(bs, 0, len));
-                outputStream.reset();
-            } else
-                outputStream.write(t);
-        }
-        if (outputStream.size() > 0)
-            lines.add(createString(outputStream.toByteArray()));
-        return lines.toArray(new String[lines.size()]);
-    }
-
-    public static String[] readAsLines(byte[] bs) throws IOException {
-        java.io.ByteArrayInputStream inputStream = new ByteArrayInputStream(bs);
-        return readAsLines(inputStream);
-    }
-
-    public static String[] readAsStrings(byte[] bs) throws IOException {
-        java.io.ByteArrayInputStream inputStream = new ByteArrayInputStream(bs);
-        return readAsStrings(inputStream);
-    }
-
-    public static byte[] readResource(Class c, String name) throws IOException {
-        InputStream is = openResource(c, name);
-        if (is == null)
-            return null;
-        return read(is);
-    }
-
-    public static byte[] readResource(String name) throws Exception {
-        StackTraceElement[] elements = Thread.currentThread().getStackTrace();
-        String rt = Rt.class.getSimpleName() + ".java";
-        for (int i = 0; i < elements.length; i++) {
-            StackTraceElement e = elements[i];
-            String s = e.getFileName();
-            if ("Thread.java".equals(s) || rt.equals(s))
-                continue;
-            InputStream is = openResource(Class.forName(elements[i]
-                    .getClassName()), name);
-            if (is == null)
-                return null;
-            return read(is);
-        }
-        return null;
-    }
-
-    public static String readResourceAsString(String name) throws Exception {
-        StackTraceElement[] elements = Thread.currentThread().getStackTrace();
-        String rt = Rt.class.getSimpleName() + ".java";
-        for (int i = 0; i < elements.length; i++) {
-            StackTraceElement e = elements[i];
-            String s = e.getFileName();
-            if ("Thread.java".equals(s) || rt.equals(s))
-                continue;
-            return readResourceAsString(Class.forName(elements[i]
-                    .getClassName()), name, charSet);
-        }
-        return null;
-    }
-
-    public static String readResourceAsString(Class c, String name)
-            throws IOException {
-        return readResourceAsString(c, name, charSet);
-    }
-
-    public static String readResourceAsString(Class c, String name,
-            String charSet) throws IOException {
-        InputStream is = openResource(c, name);
-        if (is == null)
-            return null;
-        return readAsString(is, charSet);
-    }
-
-    public static void updateResource(Class c, String name, byte[] bs)
-            throws IOException {
-        String s = c.getName().replace('.', '/');
-        int t = s.lastIndexOf('/');
-        s = s.substring(0, t + 1) + name;
-        URL url = c.getClassLoader().getResource(s);
-        if (!url.getProtocol().equals("file"))
-            throw new IOException("Unknow protocol " + url.getProtocol());
-        if (!url.getHost().equals(""))
-            throw new IOException("Unknow host " + url.getHost());
-        String path = url.getFile();
-        String resourcePath = path;
-        if (!path.endsWith(s))
-            throw new IOException(path);
-        path = path.substring(0, path.length() - s.length());
-        if (!path.endsWith("bin/"))
-            throw new IOException(path);
-        path = path.substring(0, path.length() - "bin/".length()) + "src/java/"
-                + s;
-        // System.out.println(s);
-        // System.out.println(path);
-        File file = new File(path);
-        if (!file.exists())
-            throw new IOException("Can't find file " + file.getAbsolutePath());
-        // System.out.println(file.getAbsolutePath());
-        Rt.write(file, bs);
-        file = new File(resourcePath);
-        if (!file.exists())
-            throw new IOException("Can't find file " + file.getAbsolutePath());
-        // System.out.println(file.getAbsolutePath());
-        Rt.write(file, bs);
-    }
-
-    public static void updateResource(Class c, String name, String text)
-            throws UnsupportedEncodingException, IOException {
-        updateResource(c, name, getBytes(text, charSet));
-    }
-
-    public static String[] readResourceAsLines(Class c, String name)
-            throws IOException {
-        InputStream is = openResource(c, name);
-        if (is == null)
-            return null;
-        return readAsLines(is);
-    }
-
-    public static String[] readResourceAsLines(Class c, String name,
-            String charSet) throws IOException {
-        InputStream is = openResource(c, name);
-        if (is == null)
-            return null;
-        return readAsLines(is, charSet);
-    }
-
-    public static String[] readResourceAsLines(String name) throws Exception {
-        StackTraceElement[] elements = Thread.currentThread().getStackTrace();
-        String rt = Rt.class.getSimpleName() + ".java";
-        for (int i = 0; i < elements.length; i++) {
-            StackTraceElement e = elements[i];
-            String s = e.getFileName();
-            if ("Thread.java".equals(s) || rt.equals(s))
-                continue;
-            InputStream is = openResource(Class.forName(elements[i]
-                    .getClassName()), name);
-            if (is == null)
-                return null;
-            return readAsLines(is);
-        }
-        return null;
-    }
-
-    public static byte[] readFileByte(File file) throws IOException {
-        if (!file.exists())
-            throw new IOException("Can't find file " + file.getAbsolutePath());
-        FileInputStream fileInputStream = new FileInputStream(file);
-        byte[] buf = new byte[(int) file.length()];
-        int start = 0;
-        while (start < buf.length) {
-            int len = fileInputStream.read(buf, start, buf.length - start);
-            if (len < 0)
-                break;
-            start += len;
-        }
-        fileInputStream.close();
-        return buf;
-    }
-
-    public static byte[] readFileByte(File file, long start, int len)
-            throws IOException {
-        RandomAccessFile fileInputStream = new RandomAccessFile(file, "r");
-        fileInputStream.seek(start);
-        byte[] buf = new byte[len];
-        int s = 0;
-        while (s < buf.length) {
-            int l = fileInputStream.read(buf, s, buf.length - s);
-            if (l < 0)
-                break;
-            s += l;
-            if (s == len)
-                break;
-        }
-        fileInputStream.close();
-        return buf;
-    }
-
-    public static void modifyFileByte(File file, long start, byte[] bs)
-            throws IOException {
-        if (!file.exists())
-            throw new FileNotFoundException(file.getAbsolutePath());
-        RandomAccessFile ra = new RandomAccessFile(file, "rw");
-        ra.seek(start);
-        ra.write(bs);
-        ra.close();
-    }
-
-    public static String readFile(File file) throws IOException {
-        return createString(readFileByte(file));
-    }
-
-    public static String[] readFileAsLines(File file) throws IOException {
-        return readFileAsLines(file, charSet);
-    }
-
-    public static String[] readFileAsLines(File file, int max)
-            throws IOException {
-        return readFileAsLines(file, max, charSet);
-    }
-
-    public static String[] readFileAsLines(File file, String charSet)
-            throws IOException {
-        return readFileAsLines(file, Integer.MAX_VALUE, charSet);
-    }
-
-    public static String[] readFileAsLines(File file, int max, String charSet)
-            throws IOException {
-        FileInputStream fileInputStream = new FileInputStream(file);
-        String[] lines = readAsLines(new BufferedInputStream(fileInputStream),
-                max, charSet);
-        fileInputStream.close();
-        return lines;
-    }
-
-    public static String readFile(File file, String charset) throws IOException {
-        return createString(readFileByte(file), charset);
-    }
-
-    public static void write(File file, Rx rx) throws IOException,
-            TransformerException {
-        write(file, rx.getXml());
-    }
-
-    public static void write(File file, String s) throws IOException {
-        byte[] bs = getBytes(s, charSet);
-        write(file, bs);
-    }
-
-    public static void append(File file, String s) throws IOException {
-        FileOutputStream fileOutputStream = new FileOutputStream(file, true);
-        byte[] bs = getBytes(s, charSet);
-        fileOutputStream.write(bs);
-        fileOutputStream.close();
-    }
-
-    public static void write(File file, byte[] bs) throws IOException {
-        FileOutputStream fileOutputStream = new FileOutputStream(file);
-        fileOutputStream.write(bs);
-        fileOutputStream.close();
-    }
-
-    public static void writeIfChanged(File file, byte[] bs) throws IOException {
-        if (file.exists()) {
-            byte[] bs2 = readFileByte(file);
-            if (bytesEquals(bs, bs2)) {
-                Rt.np(file.getName() + " not changed");
-                return;
-            }
-        }
-        FileOutputStream fileOutputStream = new FileOutputStream(file);
-        fileOutputStream.write(bs);
-        fileOutputStream.close();
-    }
-
-    public static void write(File file, InputStream inputStream)
-            throws IOException {
-        FileOutputStream fileOutputStream = new FileOutputStream(file);
-        byte[] buf = new byte[1024];
-        while (true) {
-            int len = inputStream.read(buf);
-            if (len < 0)
-                break;
-            fileOutputStream.write(buf);
-        }
-        fileOutputStream.close();
-    }
-
-    public static byte[] getFileHash(File file) throws IOException {
-        FileInputStream fileInputStream = new FileInputStream(file);
-        MessageDigest md5;
-        try {
-            md5 = MessageDigest.getInstance("MD5");
-        } catch (NoSuchAlgorithmException e) {
-            throw new IOException("md5 error");
-        }
-        byte[] buf = new byte[1024];
-        while (true) {
-            int len = fileInputStream.read(buf);
-            if (len < 0)
-                break;
-            md5.update(buf, 0, len);
-        }
-        fileInputStream.close();
-        return md5.digest();
-    }
-
-    public static void clearDir(File dir) {
-        File[] files = dir.listFiles();
-        for (File file : files) {
-            if (file.isDirectory())
-                clearDir(file);
-            file.delete();
-        }
-    }
-
-    public static void cleanup(File dir) {
-        File[] files = dir.listFiles();
-        boolean hasFile = false;
-        for (File file : files) {
-            if (file.isDirectory())
-                cleanup(file);
-            if (file.exists())
-                hasFile = true;
-        }
-        if (!hasFile && dir.isDirectory())
-            dir.delete();
-    }
-
-    public static void removeDir(File dir) {
-        clearDir(dir);
-        dir.delete();
-    }
-
-    public static void copyFile(File file1, File file2) throws IOException {
-        if (file2.exists() && file2.isDirectory()) {
-            file2 = new File(file2, file1.getName());
-        }
-        FileInputStream fileInputStream = new FileInputStream(file1);
-        FileOutputStream fileOutputStream = new FileOutputStream(file2);
-        byte[] buffer = new byte[1024];
-        while (true) {
-            int read = fileInputStream.read(buffer);
-            if (read < 0)
-                break;
-            fileOutputStream.write(buffer, 0, read);
-        }
-        fileInputStream.close();
-        fileOutputStream.close();
-        file2.setLastModified(file1.lastModified());
-    }
-
-    public static void copyStream(InputStream fileInputStream,
-            OutputStream fileOutputStream) throws IOException {
-        byte[] buffer = new byte[1024];
-        while (true) {
-            int read = fileInputStream.read(buffer);
-            if (read < 0)
-                break;
-            fileOutputStream.write(buffer, 0, read);
-        }
-        fileInputStream.close();
-        fileOutputStream.close();
-    }
-
-    public static boolean isFileSame(File file, byte[] bs2) throws IOException {
-        byte[] bs1 = readFileByte(file);
-        if (bs1.length != bs2.length)
-            return false;
-        for (int i = 0; i < bs1.length; i++) {
-            if (bs1[i] != bs2[i])
-                return false;
-        }
-        return true;
-    }
-
-    public static void copyDir(File file1, File file2) throws IOException {
-        if (!file2.exists())
-            file2.mkdirs();
-        File[] files = file1.listFiles();
-        for (File file : files) {
-            File dest = new File(file2, file.getName());
-            if (file.isDirectory())
-                copyDir(file, dest);
-            else
-                copyFile(file, dest);
-        }
-    }
-
-    public static void copyDirFileName(File srcDir, File destDir)
-            throws IOException {
-        if (srcDir.isDirectory()) {
-            if (!destDir.exists())
-                destDir.mkdirs();
-            File[] files = srcDir.listFiles();
-            for (File file : files) {
-                File dest = new File(destDir, file.getName());
-                if (file.isDirectory())
-                    copyDirFileName(file, dest);
-                else if (!dest.exists())
-                    dest.createNewFile();
-            }
-        } else if (!destDir.exists()) {
-            destDir.createNewFile();
-        }
-    }
-
-    public static void write(File file, byte[] bs, int start, int len)
-            throws IOException {
-        FileOutputStream fileOutputStream = new FileOutputStream(file);
-        fileOutputStream.write(bs, start, len);
-        fileOutputStream.close();
-    }
-
-    public static void write(File file, byte[] bs, int len) throws IOException {
-        FileOutputStream fileOutputStream = new FileOutputStream(file);
-        fileOutputStream.write(bs, 0, len);
-        fileOutputStream.close();
-    }
-
-    public static byte[] deflate(byte[] bs) {
-        return deflate(bs, null);
-    }
-
-    public static byte[] deflate(byte[] bs, byte[] dictionary) {
-        Deflater compresser = new Deflater();
-        if (dictionary != null)
-            compresser.setDictionary(dictionary);
-        compresser.setInput(bs);
-        compresser.finish();
-        java.io.ByteArrayOutputStream outputStream = new ByteArrayOutputStream();
-        byte[] bs2 = new byte[1024];
-        while (true) {
-            int len = compresser.deflate(bs2);
-            if (len <= 0)
-                break;
-            outputStream.write(bs2, 0, len);
-        }
-        return outputStream.toByteArray();
-    }
-
-    public static byte[] deflate(byte[] bs, int level) {
-        Deflater compresser = new Deflater(level);
-        compresser.setInput(bs);
-        compresser.finish();
-        java.io.ByteArrayOutputStream outputStream = new ByteArrayOutputStream();
-        byte[] bs2 = new byte[1024];
-        while (true) {
-            int len = compresser.deflate(bs2);
-            if (len <= 0)
-                break;
-            outputStream.write(bs2, 0, len);
-        }
-        return outputStream.toByteArray();
-    }
-
-    public static byte[] inflate(byte[] bs) throws DataFormatException {
-        return inflate(bs, null);
-    }
-
-    public static byte[] inflate(byte[] bs, byte[] dict)
-            throws DataFormatException {
-        Inflater compresser = new Inflater();
-        compresser.setInput(bs);
-        if (dict != null)
-            compresser.setDictionary(dict);
-        java.io.ByteArrayOutputStream outputStream = new ByteArrayOutputStream(
-                bs.length);
-        byte[] bs2 = new byte[1024];
-        while (true) {
-            int len = compresser.inflate(bs2);
-            if (len <= 0)
-                break;
-            outputStream.write(bs2, 0, len);
-        }
-        compresser.end();
-        return outputStream.toByteArray();
-    }
-
-    public static byte[] ungzip(byte[] bs) throws IOException {
-        GZIPInputStream in = new GZIPInputStream(new ByteArrayInputStream(bs));
-        bs = Rt.read(in);
-        return bs;
-    }
-
-    public static byte[] ungzipOS(final byte[] bs) throws IOException {
-        Process p = Runtime.getRuntime().exec("gzip -dc");
-        final OutputStream out = p.getOutputStream();
-        new Thread() {
-            public void run() {
-                try {
-                    out.write(bs);
-                    out.close();
-                } catch (IOException e) {
-                    e.printStackTrace();
-                }
-            }
-        }.start();
-        return Rt.read(p.getInputStream());
-    }
-
-    public static byte[] gzip(byte[] bs) throws IOException {
-        ByteArrayOutputStream outputStream = new ByteArrayOutputStream();
-        GZIPOutputStream out = new GZIPOutputStream(outputStream);
-        out.write(bs);
-        out.close();
-        return outputStream.toByteArray();
-    }
-
-    public static void writeObjectToFile(Object o, String filename)
-            throws IOException {
-        FileOutputStream fileOutputStream = new FileOutputStream(filename);
-        ObjectOutputStream objectOutputStream = new ObjectOutputStream(
-                fileOutputStream);
-        objectOutputStream.writeObject(o);
-        objectOutputStream.close();
-        fileOutputStream.close();
-    }
-
-    public static void writeObjectToFile(Object o, File filename)
-            throws IOException {
-        FileOutputStream fileOutputStream = new FileOutputStream(filename);
-        ObjectOutputStream objectOutputStream = new ObjectOutputStream(
-                fileOutputStream);
-        objectOutputStream.writeObject(o);
-        objectOutputStream.close();
-        fileOutputStream.close();
-    }
-
-    public static Object readObjectFromFile(File filename) throws Exception {
-        FileInputStream fileInputStream = new FileInputStream(filename);
-        ObjectInputStream objectInputStream = new ObjectInputStream(
-                fileInputStream);
-        Object o = objectInputStream.readObject();
-        objectInputStream.close();
-        fileInputStream.close();
-        return o;
-    }
-
-    public static Object readObjectFromFile(String filename) throws Exception {
-        FileInputStream fileInputStream = new FileInputStream(filename);
-        ObjectInputStream objectInputStream = new ObjectInputStream(
-                fileInputStream);
-        Object o = objectInputStream.readObject();
-        objectInputStream.close();
-        fileInputStream.close();
-        return o;
-    }
-
-    private static char toHex(int nibble) {
-        return hexDigit[(nibble & 0xF)];
-    }
-
-    public static int[] toIntArray(Vector<Integer> vector) {
-        int[] is = new int[vector.size()];
-        for (int i = 0; i < is.length; i++)
-            is[i] = vector.get(i);
-        return is;
-    }
-
-    public static float[] toFloatArray(Vector<Float> vector) {
-        float[] is = new float[vector.size()];
-        for (int i = 0; i < is.length; i++)
-            is[i] = vector.get(i);
-        return is;
-    }
-
-    private static final char[] hexDigit = { '0', '1', '2', '3', '4', '5', '6',
-            '7', '8', '9', 'A', 'B', 'C', 'D', 'E', 'F' };
-
-    private static String saveConvert(String theString, boolean escapeSpace,
-            boolean escapeUnicode) {
-        int len = theString.length();
-        int bufLen = len * 2;
-        if (bufLen < 0) {
-            bufLen = Integer.MAX_VALUE;
-        }
-        StringBuffer outBuffer = new StringBuffer(bufLen);
-
-        for (int x = 0; x < len; x++) {
-            char aChar = theString.charAt(x);
-            if ((aChar > 61) && (aChar < 127)) {
-                if (aChar == '\\') {
-                    outBuffer.append('\\');
-                    outBuffer.append('\\');
-                    continue;
-                }
-                outBuffer.append(aChar);
-                continue;
-            }
-            switch (aChar) {
-            case ' ':
-                if (x == 0 || escapeSpace)
-                    outBuffer.append('\\');
-                outBuffer.append(' ');
-                break;
-            case '\t':
-                outBuffer.append('\\');
-                outBuffer.append('t');
-                break;
-            case '\n':
-                outBuffer.append('\\');
-                outBuffer.append('n');
-                break;
-            case '\r':
-                outBuffer.append('\\');
-                outBuffer.append('r');
-                break;
-            case '\f':
-                outBuffer.append('\\');
-                outBuffer.append('f');
-                break;
-            case '=': // Fall through
-            case ':': // Fall through
-            case '#': // Fall through
-            case '!':
-                outBuffer.append('\\');
-                outBuffer.append(aChar);
-                break;
-            default:
-                if (((aChar < 0x0020) || (aChar > 0x007e)) & escapeUnicode) {
-                    outBuffer.append('\\');
-                    outBuffer.append('u');
-                    outBuffer.append(toHex((aChar >> 12) & 0xF));
-                    outBuffer.append(toHex((aChar >> 8) & 0xF));
-                    outBuffer.append(toHex((aChar >> 4) & 0xF));
-                    outBuffer.append(toHex(aChar & 0xF));
-                } else {
-                    outBuffer.append(aChar);
-                }
-            }
-        }
-        return outBuffer.toString();
-    }
-
-    public static void writeProperties(Properties properties, File file,
-            String comments) throws IOException {
-        BufferedWriter bw = new BufferedWriter(new FileWriter(file));
-        if (comments != null) {
-            bw.write("#" + comments);
-            bw.newLine();
-        }
-        bw.write("#" + new Date().toString());
-        bw.newLine();
-        synchronized (properties) {
-            String[] ss = properties.keySet().toArray(
-                    new String[properties.size()]);
-            Arrays.sort(ss, new Comparator<String>() {
-                public int compare(String o1, String o2) {
-                    return o1.compareTo(o2);
-                }
-            });
-            for (String key : ss) {
-                bw.write(saveConvert(key, true, false)
-                        + "="
-                        + saveConvert((String) properties.get(key), false,
-                                false));
-                bw.newLine();
-            }
-        }
-        bw.flush();
-        bw.close();
-    }
-
-    public static String writeProperties(Properties properties, String comments)
-            throws IOException {
-        StringWriter stringWriter = new StringWriter();
-        BufferedWriter bw = new BufferedWriter(stringWriter);
-        if (comments != null) {
-            bw.write("#" + comments);
-            bw.newLine();
-        }
-        bw.write("#" + new Date().toString());
-        bw.newLine();
-        synchronized (properties) {
-            String[] ss = properties.keySet().toArray(
-                    new String[properties.size()]);
-            Arrays.sort(ss, new Comparator<String>() {
-                public int compare(String o1, String o2) {
-                    return o1.compareTo(o2);
-                }
-            });
-            for (String key : ss) {
-                bw.write(saveConvert(key, true, false)
-                        + "="
-                        + saveConvert((String) properties.get(key), false,
-                                false));
-                bw.newLine();
-            }
-        }
-        bw.flush();
-        bw.close();
-        return stringWriter.toString();
-    }
-
-    public static void addJavaLibraryPath(String path) {
-        try {
-            Class classLoaderClass = ClassLoader.class;
-            Field classLoaderUserPathField = classLoaderClass
-                    .getDeclaredField("usr_paths");
-            classLoaderUserPathField.setAccessible(true);
-            String[] orgValue = (String[]) classLoaderUserPathField.get(null);
-            if (orgValue.length > 0 && orgValue[0].equalsIgnoreCase(path))
-                return;
-            String[] newValue = new String[orgValue.length + 1];
-            newValue[0] = path;
-            for (int i = 0; i < orgValue.length; i++)
-                newValue[i + 1] = orgValue[i];
-            classLoaderUserPathField.set(null, newValue);
-        } catch (Exception e) {
-            e.printStackTrace();
-        }
-    }
-
-    private static void testZip() throws Exception {
-        File file = new File("D:\\down\\crawler\\shanghaiA\\data.zip");
-        File file2 = new File("D:\\down\\crawler\\shanghaiA\\data.ziplist");
-        // zip2list(file, file2);
-        // byte[] bs=new byte[4096];
-        // for (int i=0;i<bs.length;i++) {
-        // bs[i]=(byte)i;
-        // }
-        // byte[] bs2= deflact(bs);
-        // System.out.println(bs2.length);
-        // byte[] bs3= inflact(bs2);
-        // System.out.println(bs3.length);
-        // for (int i=0;i<bs.length;i++)
-        // if (bs[i]!=bs3[i])
-        // throw new Error();
-    }
-
-    public static void scrollJScrollPaneToTop(final javax.swing.JScrollPane pane) {
-        javax.swing.SwingUtilities.invokeLater(new Runnable() {
-            public void run() {
-                pane.getViewport().setViewPosition(new Point(0, 0));
-            }
-        });
-    }
-
-    private static void addFileToZip(
-            java.util.zip.ZipOutputStream outputStream, File dir, String name)
-            throws IOException {
-        if (dir.isDirectory()) {
-            for (File file : dir.listFiles()) {
-                addFileToZip(outputStream, file, name.length() > 0 ? name + "/"
-                        + file.getName() : file.getName());
-            }
-        } else {
-            java.util.zip.ZipEntry entry = new ZipEntry(name);
-            outputStream.putNextEntry(entry);
-            outputStream.write(Rt.readFileByte(dir));
-            outputStream.closeEntry();
-        }
-    }
-
-    public static void createZip(File dir, File file) throws IOException {
-        if (!dir.exists())
-            throw new IOException(dir.getAbsolutePath());
-        java.util.zip.ZipOutputStream stream = new ZipOutputStream(
-                new FileOutputStream(file));
-        addFileToZip(stream, dir, "");
-        stream.close();
-    }
-
-    public static String bytesToHexString(byte[] bs) {
-        if (bs == null)
-            return null;
-        return bytesToHexString(bs, bs.length);
-    }
-
-    public static String bytesToHexString(byte[] bs, int len) {
-        return bytesToHexString(bs, 0, len);
-    }
-
-    public static String bytesToHexString(byte[] bs, int offset, int len) {
-        StringBuilder sb = new StringBuilder();
-        for (int i = 0; i < len; i++) {
-            sb.append(String.format("%02X", bs[offset + i] & 0xFF));
-        }
-        return sb.toString();
-    }
-
-    public static String bytesToHexStringSpace(byte[] bs, int offset, int len) {
-        StringBuilder sb = new StringBuilder();
-        for (int i = 0; i < len; i++) {
-            sb.append(String.format("%02X ", bs[offset + i] & 0xFF));
-        }
-        return sb.toString();
-    }
-
-    public static byte[] hexStringToBytes(String s) {
-        StringBuilder sb = new StringBuilder(s.length());
-        for (int i = 0; i < s.length(); i++) {
-            char c = s.charAt(i);
-            if (c != ' ')
-                sb.append(c);
-        }
-        if (sb.length() % 2 != 0)
-            Rt.error("s.length()==" + sb.length());
-        byte[] bs = new byte[sb.length() / 2];
-        for (int i = 0; i < bs.length; i++) {
-            bs[i] = (byte) Integer.parseInt(sb.substring(i + i, i + i + 2), 16);
-        }
-        return bs;
-    }
-
-    public static String bytesToIntString(byte[] bs) {
-        StringBuilder sb = new StringBuilder();
-        for (int i = 0; i < bs.length; i++) {
-            if (i > 0)
-                sb.append(".");
-            sb.append(bs[i] & 0xFF);
-        }
-        return sb.toString();
-    }
-
-    public static byte[] intStringToBytes(String ip) {
-        StringTokenizer st = new StringTokenizer(ip, ".");
-        byte[] bs = new byte[st.countTokens()];
-        for (int i = 0; i < bs.length; i++) {
-            bs[i] = (byte) Integer.parseInt(st.nextToken());
-        }
-        return bs;
-    }
-
-    public static String[] sortHashSet(HashSet<String> hashSet) {
-        String[] ss = new String[hashSet.size()];
-        int pos = 0;
-        for (String s : hashSet) {
-            ss[pos++] = s;
-        }
-        Arrays.sort(ss, new java.util.Comparator<String>() {
-            @Override
-            public int compare(String o1, String o2) {
-                return o1.compareTo(o2);
-            }
-        });
-        return ss;
-    }
-
-    public static void sortStringArray(String[] set) {
-        Arrays.sort(set, new java.util.Comparator<String>() {
-            @Override
-            public int compare(String o1, String o2) {
-                return o1.compareTo(o2);
-            }
-        });
-    }
-
-    public static String[] sort(Set<String> set) {
-        String[] ss = set.toArray(new String[set.size()]);
-        Arrays.sort(ss, new java.util.Comparator<String>() {
-            @Override
-            public int compare(String o1, String o2) {
-                return o1.compareTo(o2);
-            }
-        });
-        return ss;
-    }
-
-    public static void sortStringVector(Vector<String> set) {
-        Collections.sort(set, new java.util.Comparator<String>() {
-            @Override
-            public int compare(String o1, String o2) {
-                return o1.compareTo(o2);
-            }
-        });
-    }
-
-    public static void sortIntStringArray(String[] set) {
-        Arrays.sort(set, new java.util.Comparator<String>() {
-            @Override
-            public int compare(String o1, String o2) {
-                return Integer.parseInt(o1) - Integer.parseInt(o2);
-            }
-        });
-    }
-
-    public static int[] sortIntegerSet(Set<Integer> set) {
-        int[] ss = new int[set.size()];
-        int pos = 0;
-        for (Integer s : set) {
-            ss[pos++] = s;
-        }
-        Arrays.sort(ss);
-        return ss;
-    }
-
-    public static String getStdCommand() throws IOException {
-        if (System.in.available() > 0) {
-            ByteArrayOutputStream outputStream = new ByteArrayOutputStream();
-            while (System.in.available() > 0) {
-                int t = System.in.read();
-                if (t == '\n')
-                    break;
-                outputStream.write(t);
-            }
-            return new String(outputStream.toByteArray());
-        }
-        return null;
-    }
-
-    public static int getActualStringLength(String s) throws Exception {
-        Field field = String.class.getDeclaredField("value");
-        field.setAccessible(true);
-        char[] cs = (char[]) field.get(s);
-        return cs.length;
-    }
-
-    public static boolean compareFiles(File file1, File file2)
-            throws IOException {
-        byte[] bs1 = Rt.readFileByte(file1);
-        byte[] bs2 = Rt.readFileByte(file2);
-        if (bs1.length != bs2.length)
-            return false;
-        for (int i = 0; i < bs1.length; i++) {
-            if (bs1[i] != bs2[i])
-                return false;
-        }
-        return true;
-    }
-
-    private static MessageDigest md5;
-
-    public static byte[] md5(byte[] bs) {
-        if (md5 == null) {
-            try {
-                md5 = MessageDigest.getInstance("MD5");
-            } catch (NoSuchAlgorithmException e) {
-                e.printStackTrace();
-                return null;
-            }
-        }
-        synchronized (md5) {
-            md5.reset();
-            return md5.digest(bs);
-        }
-    }
-
-    public static String md5(String s) {
-        if (md5 == null) {
-            try {
-                md5 = MessageDigest.getInstance("MD5");
-            } catch (NoSuchAlgorithmException e) {
-                e.printStackTrace();
-                return null;
-            }
-        }
-        synchronized (md5) {
-            md5.reset();
-            return bytesToHexString(md5.digest(s.getBytes()));
-        }
-    }
-
-    public static String[] split(String str, char delim) {
-        int len = str.length();
-        java.util.Vector<String> vector = new Vector<String>();
-        int start = 0;
-        for (int i = 0; i < len; i++) {
-            char c = str.charAt(i);
-            if (c == delim) {
-                vector.add(str.substring(start, i));
-                start = i + 1;
-            }
-        }
-        vector.add(str.substring(start));
-        return vector.toArray(new String[vector.size()]);
-    }
-
-    public static int compareBytes(byte[] bs1, byte[] bs2) {
-        int len = Math.min(bs1.length, bs2.length);
-        for (int i = 0; i < len; i++) {
-            if (bs1[i] > bs2[i])
-                return 1;
-            if (bs1[i] < bs2[i])
-                return -1;
-        }
-        if (bs1.length > len)
-            return 1;
-        if (bs2.length > len)
-            return -1;
-        return 0;
-    }
-
-    public static boolean strEquals(String s1, String s2) {
-        if ((s1 == null) != (s2 == null))
-            return false;
-        if (s1 == null)
-            return true;
-        return s1.equals(s2);
-    }
-
-    public static boolean bytesEquals(byte[] bs1, byte[] bs2) {
-        if (bs1.length != bs2.length)
-            return false;
-        return bytesEquals(bs1, bs2, bs1.length);
-    }
-
-    public static int indexOf(byte[] bs, byte b, int fromIndex) {
-        int count = bs.length;
-        if (fromIndex < 0) {
-            fromIndex = 0;
-        } else if (fromIndex >= count) {
-            return -1;
-        }
-
-        for (int i = fromIndex; i < count; i++) {
-            if (bs[i] == b) {
-                return i;
-            }
-        }
-        return -1;
-    }
-
-    public static int lastIndexOf(byte[] bs, byte b, int fromIndex) {
-        int count = bs.length;
-        int i = (fromIndex >= count) ? count - 1 : fromIndex;
-
-        for (; i >= 0; i--) {
-            if (bs[i] == b) {
-                return i;
-            }
-        }
-        return -1;
-    }
-
-    public static byte[] sub(byte[] bs, int start) {
-        return sub(bs, start, bs.length);
-    }
-
-    public static byte[] sub(byte[] bs, int start, int end) {
-        byte[] b = new byte[end - start];
-        System.arraycopy(bs, start, b, 0, end - start);
-        return b;
-    }
-
-    public static int indexOf(byte[] text, byte[] keyword, int fromIndex) {
-        int sourceCount = text.length;
-        int targetCount = keyword.length;
-        if (fromIndex >= sourceCount)
-            return (targetCount == 0 ? sourceCount : -1);
-        if (fromIndex < 0)
-            fromIndex = 0;
-        if (targetCount == 0)
-            return fromIndex;
-
-        byte first = keyword[0];
-        int max = sourceCount - targetCount;
-
-        for (int i = fromIndex; i <= max; i++) {
-            /* Look for first character. */
-            if (text[i] != first) {
-                while (++i <= max && text[i] != first)
-                    ;
-            }
-
-            /* Found first character, now look at the rest of v2 */
-            if (i <= max) {
-                int j = i + 1;
-                int end = j + targetCount - 1;
-                for (int k = 0 + 1; j < end && text[j] == keyword[k]; j++, k++)
-                    ;
-
-                if (j == end) {
-                    /* Found whole string. */
-                    return i;
-                }
-            }
-        }
-        return -1;
-    }
-
-    public static int bytesCompare(byte[] bs1, byte[] bs2) {
-        int len1 = bs1.length;
-        int len2 = bs2.length;
-        int n = Math.min(len1, len2);
-
-        int k = 0;
-        while (k < n) {
-            int c1 = bs1[k] & 0xFF;
-            int c2 = bs2[k] & 0xFF;
-            if (c1 != c2) {
-                return c1 - c2;
-            }
-            k++;
-        }
-        return len1 - len2;
-    }
-
-    public static boolean bytesEquals(byte[] bs1, byte[] bs2, int len) {
-        for (int i = 0; i < len; i++) {
-            if (bs1[i] != bs2[i])
-                return false;
-        }
-        return true;
-    }
-
-    public static String runShScript(String script) throws IOException {
-        File tmpDir = new File("/tmp/cache");
-        if (!tmpDir.exists())
-            tmpDir = new File("/tmp");
-        File tmpFile = File.createTempFile("wrtmp", ".sh", tmpDir);
-        try {
-            Rt.write(tmpFile, script);
-            Process process = Runtime.getRuntime().exec(
-                    "/bin/sh " + tmpFile.getAbsolutePath());
-            InputStream err = process.getErrorStream();
-            return Rt.readAsString(process.getInputStream())
-                    + Rt.readAsString(err);
-        } finally {
-            tmpFile.delete();
-        }
-    }
-
-    public static String runCommand(String cmd) throws IOException {
-        Process process = Runtime.getRuntime().exec(cmd);
-        InputStream err = process.getErrorStream();
-        return Rt.readAsString(process.getInputStream()) + Rt.readAsString(err);
-    }
-
-    public static void showInputStream(final InputStream is) {
-        new Thread() {
-            @Override
-            public void run() {
-                byte[] bs = new byte[1024];
-                try {
-                    while (true) {
-                        int len = is.read(bs);
-                        if (len < 0)
-                            break;
-                        System.out.print(new String(bs, 0, len));
-                    }
-                } catch (IOException e) {
-                    if (!"Stream Closed".equals(e.getMessage()))
-                        e.printStackTrace();
-                }
-            }
-        }.start();
-    }
-
-    public static void showInputStream(final InputStream is,
-            final StringBuilder sb) {
-        new Thread() {
-            @Override
-            public void run() {
-                byte[] bs = new byte[1024];
-                try {
-                    while (true) {
-                        int len = is.read(bs);
-                        if (len < 0)
-                            break;
-                        String s = new String(bs, 0, len);
-                        System.out.print(s);
-                        synchronized (sb) {
-                            sb.append(s);
-                        }
-                    }
-                } catch (IOException e) {
-                    e.printStackTrace();
-                }
-            }
-        }.start();
-    }
-
-    public static String runAndShowCommand(String[] cmd) throws IOException {
-        Process process = Runtime.getRuntime().exec(cmd);
-        StringBuilder sb = new StringBuilder();
-        showInputStream(process.getInputStream(), sb);
-        showInputStream(process.getErrorStream(), sb);
-        try {
-            process.waitFor();
-        } catch (InterruptedException e) {
-            e.printStackTrace();
-        }
-        return sb.toString();
-    }
-
-    public static String runAndShowCommand(String cmd, File dir)
-            throws IOException {
-        Process process = Runtime.getRuntime().exec(cmd, null, dir);
-        StringBuilder sb = new StringBuilder();
-        showInputStream(process.getInputStream(), sb);
-        showInputStream(process.getErrorStream(), sb);
-        try {
-            process.waitFor();
-        } catch (InterruptedException e) {
-            e.printStackTrace();
-        }
-        return sb.toString();
-    }
-
-    public static String runCommand(String[] cmd) throws IOException {
-        Process process = Runtime.getRuntime().exec(cmd);
-        InputStream err = process.getErrorStream();
-        return Rt.readAsString(process.getInputStream()) + Rt.readAsString(err);
-    }
-
-    public static String[] getCommandLines(String cmd) throws IOException {
-        Process process = Runtime.getRuntime().exec(cmd);
-        return Rt.readAsLines(process.getInputStream());
-    }
-
-    public static String encodeString(String s) {
-        StringBuilder sb = new StringBuilder();
-        sb.append('"');
-        for (int i = 0; i < s.length(); i++) {
-            char c = s.charAt(i);
-            switch (c) {
-            case '\\':
-                sb.append("\\\\");
-                break;
-            case '\t':
-                sb.append("\\t");
-                break;
-            case '\r':
-                sb.append("\\r");
-                break;
-            case '\n':
-                sb.append("\\n");
-                break;
-            case '\"':
-                sb.append("\\\"");
-                break;
-            case '\'':
-                sb.append("\\'");
-                break;
-            default:
-                sb.append(c);
-            }
-        }
-        sb.append('"');
-        return sb.toString();
-    }
-
-    public static int getPid() throws IOException {
-        Process process = Runtime.getRuntime().exec(
-                new String[] { "/usr/bin/perl", "-e", "print getppid();" });
-        String output = readAsString(process.getInputStream());
-        return Integer.parseInt(output);
-    }
-
-    /**
-     * Get the process command line of a specific process
-     * 
-     * @param pid
-     * @return
-     * @throws IOException
-     */
-    public static String getPidCmdLine(int pid) throws IOException {
-        Process process = Runtime.getRuntime()
-                .exec(
-                        new String[] { "ps", "-p", Integer.toString(pid), "-o",
-                                "args" });
-        String[] output = readAsLines(process.getInputStream());
-        if (output == null || output.length < 2)
-            return null;
-        return output[1];
-    }
-
-    public static String getShortenString(String s, int pre, int after) {
-        int len = s.length();
-        if (pre + after >= len)
-            return s;
-        return s.substring(0, pre) + " ... " + s.substring(len - after);
-    }
-
-    public static File[] sortFilesByName(File[] files) {
-        Arrays.sort(files, new Comparator<File>() {
-            @Override
-            public int compare(File arg0, File arg1) {
-                return arg0.getName().compareTo(arg1.getName());
-            }
-        });
-        return files;
-    }
-
-    public static double p2 = Math.PI * 2;
-
-    public static String escapeJavaString(String s) {
-        StringBuilder sb = new StringBuilder();
-        for (int i = 0; i < s.length(); i++) {
-            char c = s.charAt(i);
-            switch (c) {
-            case '\t':
-                sb.append("\\t");
-                break;
-            case '\r':
-                sb.append("\\r");
-                break;
-            case '\n':
-                sb.append("\\n");
-                break;
-            case '\'':
-                sb.append("\\'");
-                break;
-            case '\"':
-                sb.append("\\\"");
-                break;
-            case '\\':
-                sb.append("\\\\");
-                break;
-            default:
-                if (c < 32 || c > 126)
-                    sb.append("\\u" + String.format("%04x", (int) c));
-                else
-                    sb.append(c);
-                break;
-            }
-        }
-        return sb.toString();
-    }
-
-    public static double format0_2p(double a) {
-        while (a > p2)
-            a -= p2;
-        while (a < 0)
-            a += p2;
-        return a;
-    }
-
-    public static double formatnp_p(double a) {
-        while (a > Math.PI)
-            a -= p2;
-        while (a < -Math.PI)
-            a += p2;
-        return a;
-    }
-
-    public static String swapString(String s) {
-        char[] cs = s.toCharArray();
-        for (int i = 0, j = cs.length - 1; i < j; i++, j--) {
-            char t = cs[i];
-            cs[i] = cs[j];
-            cs[j] = t;
-        }
-        return new String(cs);
-    }
-
-    static Comparator<String> strComparator;
-
-    public static int binarySearch(String[] ss, String s) {
-        if (strComparator == null)
-            strComparator = new Comparator<String>() {
-                @Override
-                public int compare(String o1, String o2) {
-                    return o1.compareTo(o2);
-                }
-            };
-        return Arrays.binarySearch(ss, s);
-    }
-
-    public static String getFileNameWithoutExt(String name) {
-        int t = name.lastIndexOf('.');
-        if (t > 0)
-            name = name.substring(0, t);
-        return name;
-    }
-
-    public static Properties readProperties(File file) throws IOException {
-        Properties properties = new Properties();
-        FileInputStream in = new FileInputStream(file);
-        properties.load(in);
-        in.close();
-        return properties;
-    }
-
-    public static String[] searchPatterns(String text, String startPattern,
-            String endPattern) {
-        return searchPatterns(text, startPattern, endPattern, true, false);
-    }
-
-    public static String[] searchPatterns(String text, String startPattern,
-            String endPattern, boolean includeStart, boolean includeEnd) {
-        Vector<String> vector = new Vector<String>();
-        Pattern p1 = Pattern.compile(startPattern);
-        Pattern p2 = Pattern.compile(endPattern);
-        Matcher m1 = p1.matcher(text);
-        Matcher m2 = p2.matcher(text);
-        int start = 0;
-        while (true) {
-            if (!m1.find(start))
-                break;
-            if (!m2.find(m1.end()))
-                break;
-            vector.add(text.substring(includeStart ? m1.start() : m1.end(),
-                    includeEnd ? m2.end() : m2.start()));
-            start = m2.end();
-        }
-        return vector.toArray(new String[vector.size()]);
-    }
-=======
-	public static String charSet;
-
-	public static boolean showDate = true;
-
-	public static String getInfo() {
-		StackTraceElement[] elements = Thread.currentThread().getStackTrace();
-		String line = "(" + elements[3].getFileName() + ":"
-				+ elements[3].getLineNumber() + ")";
-		if (showDate)
-			return new SimpleDateFormat("yyyy-MM-dd HH:mm:ss")
-					.format(new Date())
-					+ " " + line;
-		else
-			return line;
-	}
-
-	private static SimpleDateFormat df = new SimpleDateFormat("yyMMdd HH:mm:ss");
-
-	public static String getDate() {
-		synchronized (df) {
-			return df.format(new Date());
-		}
-	}
-
-	public static String getDate(long time) {
-		synchronized (df) {
-			return df.format(new Date(time));
-		}
-	}
-
-	public static String getInfoWithDate() {
-		StackTraceElement[] elements = Thread.currentThread().getStackTrace();
-		return getDate() + " (" + elements[3].getFileName() + ":"
-				+ elements[3].getLineNumber() + ")";
-	}
-
-	public static String getClassInfoOutof(Class c) {
-		StackTraceElement[] elements = Thread.currentThread().getStackTrace();
-		int pos = 3;
-		String filename = c.getSimpleName() + ".java";
-		for (; pos < elements.length; pos++) {
-			if (!elements[pos].getFileName().equals(filename))
-				break;
-		}
-		if (pos == elements.length)
-			pos--;
-		return "(" + elements[pos].getFileName() + ":"
-				+ elements[pos].getLineNumber() + ")";
-	}
-
-	public static String getClassInfoOutofPrefix(String prefix) {
-		StackTraceElement[] elements = Thread.currentThread().getStackTrace();
-		int pos = 3;
-		for (; pos < elements.length; pos++) {
-			if (!elements[pos].getFileName().startsWith(prefix))
-				break;
-		}
-		if (pos == elements.length)
-			pos--;
-		return "(" + elements[pos].getFileName() + ":"
-				+ elements[pos].getLineNumber() + ")";
-	}
-
-	public static String getInfoOutof(Class c) {
-		SimpleDateFormat df = new SimpleDateFormat("HH:mm:ss");
-		StackTraceElement[] elements = Thread.currentThread().getStackTrace();
-		int pos = 3;
-		String filename = c.getSimpleName() + ".java";
-		for (; pos < elements.length; pos++) {
-			if (!elements[pos].getFileName().equals(filename))
-				break;
-		}
-		if (pos == elements.length)
-			pos--;
-		return df.format(new Date()) + " (" + elements[pos].getFileName() + ":"
-				+ elements[pos].getLineNumber() + ")";
-	}
-
-	public static void sleep(int milliseconds) {
-		try {
-			Thread.sleep(milliseconds);
-		} catch (InterruptedException e) {
-			e.printStackTrace();
-		}
-	}
-
-	public static void p() {
-		// Print current
-		System.out.println(getInfo());
-	}
-
-	public static void np() {
-		System.out.println();
-	}
-
-	public static void np(String format) {
-		System.out.println(format);
-	}
-
-	public static void np(Object format) {
-		System.out.println(format);
-	}
-
-	public static void npn(String format) {
-		System.out.print(format);
-	}
-
-	public static void p(String format) {
-		System.out.println(getInfo() + ": " + format);
-	}
-
-	public static void pDate(String format) {
-		System.out.println(getInfoWithDate() + ": " + format);
-	}
-
-	public static String getBits(byte[] bs) {
-		StringBuilder sb = new StringBuilder();
-		for (byte b : bs) {
-			for (int i = 7; i >= 0; i--) {
-				if (((b >>> i) & 1) == 1)
-					sb.append('1');
-				else
-					sb.append('0');
-			}
-			sb.append(" ");
-		}
-		return sb.toString();
-	}
-
-	public static String getBitsRev(byte[] bs) {
-		StringBuilder sb = new StringBuilder();
-		for (byte b : bs) {
-			for (int i = 0; i < 8; i++) {
-				if (((b >>> i) & 1) == 1)
-					sb.append('1');
-				else
-					sb.append('0');
-			}
-			sb.append(" ");
-		}
-		return sb.toString();
-	}
-
-	public static void pBits(byte[] bs) {
-		System.out.println(getInfo() + ": " + getBits(bs));
-	}
-
-	public static void pstr(byte[] bs) {
-		try {
-			if (charSet != null)
-				System.out.println(getInfo() + ": " + new String(bs, charSet));
-			else
-				System.out.println(getInfo() + ": " + new String(bs));
-		} catch (UnsupportedEncodingException e) {
-			e.printStackTrace();
-			System.out.println(getInfo() + ": " + new String(bs));
-		}
-	}
-
-	public static void error(Object format) {
-		System.err.println(getInfo() + ": " + format);
-	}
-
-	public static void error(String format) {
-		System.err.println(getInfo() + ": " + format);
-	}
-
-	public static void p(int format) {
-		System.out.println(getInfo() + ": " + format);
-	}
-
-	public static void p(Object format) {
-		synchronized (System.out) {
-			StackTraceElement[] elements = Thread.currentThread()
-					.getStackTrace();
-			System.out.println(getInfo() + ": " + format);
-		}
-	}
-
-	public static void p(String format, Object... args) {
-		synchronized (System.out) {
-			System.out.println(getInfo() + ": " + String.format(format, args));
-		}
-	}
-
-	public static String bitStringHeader = "1098 7654 - 3210 9876 - 5432 1098 - 7654 3210";
-
-	public static String getBitString(int t) {
-		StringBuilder sb = new StringBuilder();
-		for (int i = 0; i < 32; i++) {
-			if ((t & (1 << (31 - i))) != 0)
-				sb.append("1");
-			else
-				sb.append("0");
-			if (i > 0 && i < 31 && i % 4 == 3) {
-				if (i % 8 == 7) {
-					sb.append(" - ");
-				} else {
-					sb.append(" ");
-				}
-			}
-		}
-		return sb.toString();
-	}
-
-	public static void pb(int t) {
-		synchronized (System.out) {
-			String info = getInfo();
-			System.out.println(info + ": " + bitStringHeader);
-			char[] cs = info.toCharArray();
-			Arrays.fill(cs, ' ');
-			System.out.println(new String(cs) + "  " + getBitString(t));
-		}
-	}
-
-	public static void np(String format, Object... args) {
-		synchronized (System.out) {
-			System.out.println(String.format(format, args));
-		}
-	}
-
-	public static void error(String format, Object... args) {
-		System.err.println(getInfo() + ": " + String.format(format, args));
-	}
-
-	public static void pn(String format, Object... args) {
-		System.out.format(getInfo() + ": " + format, args);
-	}
-
-	public static void displayFileHex(File file, long start, int len)
-			throws IOException {
-		byte[] bs = Rt.readFileByte(file, start, len);
-		Rt.printHex(start, bs);
-	}
-
-	public static void printHex(long address, byte[] bs, String format,
-			Object... args) {
-		System.out.println(getInfo() + ": " + String.format(format, args));
-		System.out.println(getHex(address, bs, bs.length));
-	}
-
-	public static void printHex(long address, byte[] bs) {
-		printHex(address, bs, bs.length);
-	}
-
-	public static void printHex(long address, byte[] bs, int length) {
-		System.out.println(getInfoOutof(Rt.class));
-		System.out.println(getHex(address, bs, length));
-	}
-
-	public static void printHex(long address, byte[] bs, int offset, int length) {
-		System.out.println(getHex(address, bs, offset, length));
-	}
-
-	public static String getHex(long address, byte[] bs, int length) {
-		return getHex(address, bs, 0, length);
-	}
-
-	public static String getHex(long address, byte[] bs, int offset, int length) {
-		return getHex(address, bs, offset, length, false);
-	}
-
-	public static String getHex(long address, byte[] bs, int offset,
-			int length, boolean simple) {
-		if (length > bs.length - offset)
-			length = bs.length - offset;
-		int col = 16;
-		int row = (length - 1) / col + 1;
-		int len = 0;
-		for (long t = address; t > 0; t >>= 4) {
-			len++;
-		}
-		len++;
-		StringBuilder sb = new StringBuilder();
-		for (int y = 0; y < row; y++) {
-			if (simple)
-				sb.append(String.format("%04x ", address + y * col));
-			else
-				sb.append(String.format("%" + len + "x:  ", address + y * col));
-			for (int x = 0; x < col; x++) {
-				if (!simple && x > 0 && x % 4 == 0)
-					sb.append("- ");
-				int index = y * col + x;
-				if (index < length)
-					sb.append(String.format("%02X ", bs[offset + index]));
-				else
-					sb.append("   ");
-			}
-			if (!simple) {
-				sb.append(" ");
-				for (int x = 0; x < col; x++) {
-					// if (x > 0 && x % 4 == 0)
-					// System.out.print(" - ");
-					char c;
-					int index = y * col + x;
-					if (index < length)
-						c = (char) bs[offset + index];
-					else
-						c = ' ';
-					if (c < 32 || c >= 127)
-						c = '.';
-					sb.append(c);
-				}
-			}
-			sb.append("\n");
-		}
-		return sb.toString();
-	}
-
-	public static String createString(byte[] bs) throws IOException {
-		return createString(bs, charSet);
-	}
-
-	public static String createString(byte[] bs, String charSet)
-			throws IOException {
-		return createString(bs, 0, bs.length, charSet);
-	}
-
-	public static String createString(byte[] bs, int offset, int len)
-			throws IOException {
-		return createString(bs, offset, len, charSet);
-	}
-
-	public static String createString(byte[] bs, int offset, int len,
-			String charSet) {
-		if (charSet == null)
-			charSet = Rt.charSet;
-		if (charSet == null)
-			return new String(bs, offset, len);
-		else {
-			try {
-				return new String(bs, offset, len, charSet);
-			} catch (UnsupportedEncodingException e) {
-				return new String(bs, offset, len);
-			}
-		}
-	}
-
-	public static byte[] getBytes(String s, String charSet) throws IOException {
-		if (charSet == null)
-			charSet = Rt.charSet;
-		if (charSet == null)
-			return s.getBytes();
-		else {
-			return s.getBytes(charSet);
-		}
-	}
-
-	public static byte[] read(InputStream inputStream) throws IOException {
-		java.io.ByteArrayOutputStream outputStream = new ByteArrayOutputStream();
-		byte[] buf = new byte[1024];
-		while (true) {
-			int len = inputStream.read(buf);
-			if (len < 0)
-				break;
-			outputStream.write(buf, 0, len);
-		}
-		return outputStream.toByteArray();
-	}
-
-	public static int fill(InputStream inputStream, byte[] bs)
-			throws IOException {
-		int start = 0;
-		int left = bs.length;
-		while (left > 0) {
-			int len = inputStream.read(bs, start, left);
-			if (len < 0)
-				break;
-			start += len;
-			left -= len;
-		}
-		return start;
-	}
-
-	public static void read(InputStream inputStream, OutputStream outputStream)
-			throws IOException {
-		byte[] buf = new byte[1024];
-		while (true) {
-			int len = inputStream.read(buf);
-			if (len < 0)
-				break;
-			outputStream.write(buf, 0, len);
-		}
-	}
-
-	public static String readAsString(InputStream inputStream)
-			throws IOException {
-		return createString(read(inputStream), null);
-	}
-
-	public static String readAsString(InputStream inputStream, String codeset)
-			throws IOException {
-		return createString(read(inputStream), codeset);
-	}
-
-	public static URL getResource(Class c, String name) throws IOException {
-		String s = c.getName().replace('.', '/');
-		int t = s.lastIndexOf('/');
-		s = s.substring(0, t + 1) + name;
-		return c.getClassLoader().getResource(s);
-	}
-
-	public static File getResourceFile(Class c, String name) throws IOException {
-		String s = c.getName().replace('.', '/');
-		int t = s.lastIndexOf('/');
-		s = s.substring(0, t + 1) + name;
-		URL url = c.getClassLoader().getResource(s);
-		if (!"file".equals(url.getProtocol()))
-			throw new IOException(url.toExternalForm());
-		return new File(url.getPath());
-	}
-
-	public static InputStream openResource(Class c, String name)
-			throws IOException {
-		String s = c.getName().replace('.', '/');
-		int t = s.lastIndexOf('/');
-		s = s.substring(0, t + 1) + name;
-		InputStream is = c.getClassLoader().getResourceAsStream(s);
-		return is;
-	}
-
-	public static String[] readAsLines(InputStream inputStream)
-			throws IOException {
-		return readAsLines(inputStream, charSet);
-	}
-
-	public static String[] readAsLines(InputStream inputStream, String charSet)
-			throws IOException {
-		return readAsLines(inputStream, Integer.MAX_VALUE, charSet);
-	}
-
-	public static String[] readAsLines(InputStream inputStream, int max,
-			String charSet) throws IOException {
-		java.io.BufferedInputStream stream = new BufferedInputStream(
-				inputStream);
-		Vector<String> lines = new Vector<String>();
-		java.io.ByteArrayOutputStream outputStream = new ByteArrayOutputStream();
-		while (true) {
-			int t = stream.read();
-			if (t < 0)
-				break;
-			if (t == '\n') {
-				byte[] bs = outputStream.toByteArray();
-				int len = bs.length;
-				if (bs.length > 0 && bs[bs.length - 1] == '\r')
-					len--;
-				lines.add(createString(bs, 0, len, charSet));
-				if (lines.size() >= max) {
-					return lines.toArray(new String[lines.size()]);
-				}
-				outputStream.reset();
-			} else
-				outputStream.write(t);
-		}
-		if (outputStream.size() > 0)
-			lines.add(createString(outputStream.toByteArray(), charSet));
-		return lines.toArray(new String[lines.size()]);
-	}
-
-	public static String[] readAsStrings(InputStream inputStream)
-			throws IOException {
-		java.io.BufferedInputStream stream = new BufferedInputStream(
-				inputStream);
-		Vector<String> lines = new Vector<String>();
-		java.io.ByteArrayOutputStream outputStream = new ByteArrayOutputStream();
-		while (true) {
-			int t = stream.read();
-			if (t < 0)
-				break;
-			if (t == 0) {
-				byte[] bs = outputStream.toByteArray();
-				int len = bs.length;
-				lines.add(createString(bs, 0, len));
-				outputStream.reset();
-			} else
-				outputStream.write(t);
-		}
-		if (outputStream.size() > 0)
-			lines.add(createString(outputStream.toByteArray()));
-		return lines.toArray(new String[lines.size()]);
-	}
-
-	public static String[] readAsLines(byte[] bs) throws IOException {
-		java.io.ByteArrayInputStream inputStream = new ByteArrayInputStream(bs);
-		return readAsLines(inputStream);
-	}
-
-	public static String[] readAsStrings(byte[] bs) throws IOException {
-		java.io.ByteArrayInputStream inputStream = new ByteArrayInputStream(bs);
-		return readAsStrings(inputStream);
-	}
-
-	public static byte[] readResource(Class c, String name) throws IOException {
-		InputStream is = openResource(c, name);
-		if (is == null)
-			return null;
-		return read(is);
-	}
-
-	public static byte[] readResource(String name) throws Exception {
-		StackTraceElement[] elements = Thread.currentThread().getStackTrace();
-		String rt = Rt.class.getSimpleName() + ".java";
-		for (int i = 0; i < elements.length; i++) {
-			StackTraceElement e = elements[i];
-			String s = e.getFileName();
-			if ("Thread.java".equals(s) || rt.equals(s))
-				continue;
-			InputStream is = openResource(Class.forName(elements[i]
-					.getClassName()), name);
-			if (is == null)
-				return null;
-			return read(is);
-		}
-		return null;
-	}
-
-	public static String readResourceAsString(String name) throws Exception {
-		StackTraceElement[] elements = Thread.currentThread().getStackTrace();
-		String rt = Rt.class.getSimpleName() + ".java";
-		for (int i = 0; i < elements.length; i++) {
-			StackTraceElement e = elements[i];
-			String s = e.getFileName();
-			if ("Thread.java".equals(s) || rt.equals(s))
-				continue;
-			return readResourceAsString(Class.forName(elements[i]
-					.getClassName()), name, charSet);
-		}
-		return null;
-	}
-
-	public static String readResourceAsString(Class c, String name)
-			throws IOException {
-		return readResourceAsString(c, name, charSet);
-	}
-
-	public static String readResourceAsString(Class c, String name,
-			String charSet) throws IOException {
-		InputStream is = openResource(c, name);
-		if (is == null)
-			return null;
-		return readAsString(is, charSet);
-	}
-
-	public static void updateResource(Class c, String name, byte[] bs)
-			throws IOException {
-		String s = c.getName().replace('.', '/');
-		int t = s.lastIndexOf('/');
-		s = s.substring(0, t + 1) + name;
-		URL url = c.getClassLoader().getResource(s);
-		if (!url.getProtocol().equals("file"))
-			throw new IOException("Unknow protocol " + url.getProtocol());
-		if (!url.getHost().equals(""))
-			throw new IOException("Unknow host " + url.getHost());
-		String path = url.getFile();
-		String resourcePath = path;
-		if (!path.endsWith(s))
-			throw new IOException(path);
-		path = path.substring(0, path.length() - s.length());
-		if (!path.endsWith("bin/"))
-			throw new IOException(path);
-		path = path.substring(0, path.length() - "bin/".length()) + "src/java/"
-				+ s;
-		// System.out.println(s);
-		// System.out.println(path);
-		File file = new File(path);
-		if (!file.exists())
-			throw new IOException("Can't find file " + file.getAbsolutePath());
-		// System.out.println(file.getAbsolutePath());
-		Rt.write(file, bs);
-		file = new File(resourcePath);
-		if (!file.exists())
-			throw new IOException("Can't find file " + file.getAbsolutePath());
-		// System.out.println(file.getAbsolutePath());
-		Rt.write(file, bs);
-	}
-
-	public static void updateResource(Class c, String name, String text)
-			throws UnsupportedEncodingException, IOException {
-		updateResource(c, name, getBytes(text, charSet));
-	}
-
-	public static String[] readResourceAsLines(Class c, String name)
-			throws IOException {
-		InputStream is = openResource(c, name);
-		if (is == null)
-			return null;
-		return readAsLines(is);
-	}
-
-	public static String[] readResourceAsLines(Class c, String name,
-			String charSet) throws IOException {
-		InputStream is = openResource(c, name);
-		if (is == null)
-			return null;
-		return readAsLines(is, charSet);
-	}
-
-	public static String[] readResourceAsLines(String name) throws Exception {
-		StackTraceElement[] elements = Thread.currentThread().getStackTrace();
-		String rt = Rt.class.getSimpleName() + ".java";
-		for (int i = 0; i < elements.length; i++) {
-			StackTraceElement e = elements[i];
-			String s = e.getFileName();
-			if ("Thread.java".equals(s) || rt.equals(s))
-				continue;
-			InputStream is = openResource(Class.forName(elements[i]
-					.getClassName()), name);
-			if (is == null)
-				return null;
-			return readAsLines(is);
-		}
-		return null;
-	}
-
-	public static byte[] readFileByte(File file) throws IOException {
-		if (!file.exists())
-			throw new IOException("Can't find file " + file.getAbsolutePath());
-		FileInputStream fileInputStream = new FileInputStream(file);
-		byte[] buf = new byte[(int) file.length()];
-		int start = 0;
-		while (start < buf.length) {
-			int len = fileInputStream.read(buf, start, buf.length - start);
-			if (len < 0)
-				break;
-			start += len;
-		}
-		fileInputStream.close();
-		return buf;
-	}
-
-	public static byte[] readFileByte(File file, long start, int len)
-			throws IOException {
-		RandomAccessFile fileInputStream = new RandomAccessFile(file, "r");
-		fileInputStream.seek(start);
-		byte[] buf = new byte[len];
-		int s = 0;
-		while (s < buf.length) {
-			int l = fileInputStream.read(buf, s, buf.length - s);
-			if (l < 0)
-				break;
-			s += l;
-			if (s == len)
-				break;
-		}
-		fileInputStream.close();
-		return buf;
-	}
-
-	public static void modifyFileByte(File file, long start, byte[] bs)
-			throws IOException {
-		if (!file.exists())
-			throw new FileNotFoundException(file.getAbsolutePath());
-		RandomAccessFile ra = new RandomAccessFile(file, "rw");
-		ra.seek(start);
-		ra.write(bs);
-		ra.close();
-	}
-
-	public static String readFile(File file) throws IOException {
-		return createString(readFileByte(file));
-	}
-
-	public static String[] readFileAsLines(File file) throws IOException {
-		return readFileAsLines(file, charSet);
-	}
-
-	public static String[] readFileAsLines(File file, int max)
-			throws IOException {
-		return readFileAsLines(file, max, charSet);
-	}
-
-	public static String[] readFileAsLines(File file, String charSet)
-			throws IOException {
-		return readFileAsLines(file, Integer.MAX_VALUE, charSet);
-	}
-
-	public static String[] readFileAsLines(File file, int max, String charSet)
-			throws IOException {
-		FileInputStream fileInputStream = new FileInputStream(file);
-		String[] lines = readAsLines(new BufferedInputStream(fileInputStream),
-				max, charSet);
-		fileInputStream.close();
-		return lines;
-	}
-
-	public static String readFile(File file, String charset) throws IOException {
-		return createString(readFileByte(file), charset);
-	}
-
-	public static void write(File file, Rx rx) throws IOException,
-			TransformerException {
-		write(file, rx.getXml());
-	}
-
-	public static void write(File file, String s) throws IOException {
-		byte[] bs = getBytes(s, charSet);
-		write(file, bs);
-	}
-
-	public static void append(File file, String s) throws IOException {
-		FileOutputStream fileOutputStream = new FileOutputStream(file, true);
-		byte[] bs = getBytes(s, charSet);
-		fileOutputStream.write(bs);
-		fileOutputStream.close();
-	}
-
-	public static void write(File file, byte[] bs) throws IOException {
-		FileOutputStream fileOutputStream = new FileOutputStream(file);
-		fileOutputStream.write(bs);
-		fileOutputStream.close();
-	}
-
-	public static void write(File file, InputStream inputStream)
-			throws IOException {
-		FileOutputStream fileOutputStream = new FileOutputStream(file);
-		byte[] buf = new byte[1024];
-		while (true) {
-			int len = inputStream.read(buf);
-			if (len < 0)
-				break;
-			fileOutputStream.write(buf);
-		}
-		fileOutputStream.close();
-	}
-
-	public static byte[] getFileHash(File file) throws IOException {
-		FileInputStream fileInputStream = new FileInputStream(file);
-		MessageDigest md5;
-		try {
-			md5 = MessageDigest.getInstance("MD5");
-		} catch (NoSuchAlgorithmException e) {
-			throw new IOException("md5 error");
-		}
-		byte[] buf = new byte[1024];
-		while (true) {
-			int len = fileInputStream.read(buf);
-			if (len < 0)
-				break;
-			md5.update(buf, 0, len);
-		}
-		fileInputStream.close();
-		return md5.digest();
-	}
-
-	public static void clearDir(File dir) {
-		File[] files = dir.listFiles();
-		for (File file : files) {
-			if (file.isDirectory())
-				clearDir(file);
-			file.delete();
-		}
-	}
-
-	public static void cleanup(File dir) {
-		File[] files = dir.listFiles();
-		boolean hasFile = false;
-		for (File file : files) {
-			if (file.isDirectory())
-				cleanup(file);
-			if (file.exists())
-				hasFile = true;
-		}
-		if (!hasFile && dir.isDirectory())
-			dir.delete();
-	}
-
-	public static void removeDir(File dir) {
-		clearDir(dir);
-		dir.delete();
-	}
-
-	public static void copyFile(File file1, File file2) throws IOException {
-		if (file2.exists() && file2.isDirectory()) {
-			file2 = new File(file2, file1.getName());
-		}
-		FileInputStream fileInputStream = new FileInputStream(file1);
-		FileOutputStream fileOutputStream = new FileOutputStream(file2);
-		byte[] buffer = new byte[1024];
-		while (true) {
-			int read = fileInputStream.read(buffer);
-			if (read < 0)
-				break;
-			fileOutputStream.write(buffer, 0, read);
-		}
-		fileInputStream.close();
-		fileOutputStream.close();
-		file2.setLastModified(file1.lastModified());
-	}
-
-	public static void copyStream(InputStream fileInputStream,
-			OutputStream fileOutputStream) throws IOException {
-		byte[] buffer = new byte[1024];
-		while (true) {
-			int read = fileInputStream.read(buffer);
-			if (read < 0)
-				break;
-			fileOutputStream.write(buffer, 0, read);
-		}
-		fileInputStream.close();
-		fileOutputStream.close();
-	}
-
-	public static boolean isFileSame(File file, byte[] bs2) throws IOException {
-		byte[] bs1 = readFileByte(file);
-		if (bs1.length != bs2.length)
-			return false;
-		for (int i = 0; i < bs1.length; i++) {
-			if (bs1[i] != bs2[i])
-				return false;
-		}
-		return true;
-	}
-
-	public static void copyDir(File file1, File file2) throws IOException {
-		if (!file2.exists())
-			file2.mkdirs();
-		File[] files = file1.listFiles();
-		for (File file : files) {
-			File dest = new File(file2, file.getName());
-			if (file.isDirectory())
-				copyDir(file, dest);
-			else
-				copyFile(file, dest);
-		}
-	}
-
-	public static void copyDirFileName(File srcDir, File destDir)
-			throws IOException {
-		if (srcDir.isDirectory()) {
-			if (!destDir.exists())
-				destDir.mkdirs();
-			File[] files = srcDir.listFiles();
-			for (File file : files) {
-				File dest = new File(destDir, file.getName());
-				if (file.isDirectory())
-					copyDirFileName(file, dest);
-				else if (!dest.exists())
-					dest.createNewFile();
-			}
-		} else if (!destDir.exists()) {
-			destDir.createNewFile();
-		}
-	}
-
-	public static void write(File file, byte[] bs, int start, int len)
-			throws IOException {
-		FileOutputStream fileOutputStream = new FileOutputStream(file);
-		fileOutputStream.write(bs, start, len);
-		fileOutputStream.close();
-	}
-
-	public static void write(File file, byte[] bs, int len) throws IOException {
-		FileOutputStream fileOutputStream = new FileOutputStream(file);
-		fileOutputStream.write(bs, 0, len);
-		fileOutputStream.close();
-	}
-
-	public static byte[] deflate(byte[] bs) {
-		return deflate(bs, null);
-	}
-
-	public static byte[] deflate(byte[] bs, byte[] dictionary) {
-		Deflater compresser = new Deflater();
-		if (dictionary != null)
-			compresser.setDictionary(dictionary);
-		compresser.setInput(bs);
-		compresser.finish();
-		java.io.ByteArrayOutputStream outputStream = new ByteArrayOutputStream();
-		byte[] bs2 = new byte[1024];
-		while (true) {
-			int len = compresser.deflate(bs2);
-			if (len <= 0)
-				break;
-			outputStream.write(bs2, 0, len);
-		}
-		return outputStream.toByteArray();
-	}
-
-	public static byte[] deflate(byte[] bs, int level) {
-		Deflater compresser = new Deflater(level);
-		compresser.setInput(bs);
-		compresser.finish();
-		java.io.ByteArrayOutputStream outputStream = new ByteArrayOutputStream();
-		byte[] bs2 = new byte[1024];
-		while (true) {
-			int len = compresser.deflate(bs2);
-			if (len <= 0)
-				break;
-			outputStream.write(bs2, 0, len);
-		}
-		return outputStream.toByteArray();
-	}
-
-	public static byte[] inflate(byte[] bs) throws DataFormatException {
-		return inflate(bs, null);
-	}
-
-	public static byte[] inflate(byte[] bs, byte[] dict)
-			throws DataFormatException {
-		Inflater compresser = new Inflater();
-		compresser.setInput(bs);
-		if (dict != null)
-			compresser.setDictionary(dict);
-		java.io.ByteArrayOutputStream outputStream = new ByteArrayOutputStream(
-				bs.length);
-		byte[] bs2 = new byte[1024];
-		while (true) {
-			int len = compresser.inflate(bs2);
-			if (len <= 0)
-				break;
-			outputStream.write(bs2, 0, len);
-		}
-		compresser.end();
-		return outputStream.toByteArray();
-	}
-
-	public static byte[] ungzip(byte[] bs) throws IOException {
-		GZIPInputStream in = new GZIPInputStream(new ByteArrayInputStream(bs));
-		bs = Rt.read(in);
-		return bs;
-	}
-
-	public static byte[] ungzipOS(final byte[] bs) throws IOException {
-		Process p = Runtime.getRuntime().exec("gzip -dc");
-		final OutputStream out = p.getOutputStream();
-		new Thread() {
-			public void run() {
-				try {
-					out.write(bs);
-					out.close();
-				} catch (IOException e) {
-					e.printStackTrace();
-				}
-			}
-		}.start();
-		return Rt.read(p.getInputStream());
-	}
-
-	public static byte[] gzip(byte[] bs) throws IOException {
-		ByteArrayOutputStream outputStream = new ByteArrayOutputStream();
-		GZIPOutputStream out = new GZIPOutputStream(outputStream);
-		out.write(bs);
-		out.close();
-		return outputStream.toByteArray();
-	}
-
-	public static void writeObjectToFile(Object o, String filename)
-			throws IOException {
-		FileOutputStream fileOutputStream = new FileOutputStream(filename);
-		ObjectOutputStream objectOutputStream = new ObjectOutputStream(
-				fileOutputStream);
-		objectOutputStream.writeObject(o);
-		objectOutputStream.close();
-		fileOutputStream.close();
-	}
-
-	public static void writeObjectToFile(Object o, File filename)
-			throws IOException {
-		FileOutputStream fileOutputStream = new FileOutputStream(filename);
-		ObjectOutputStream objectOutputStream = new ObjectOutputStream(
-				fileOutputStream);
-		objectOutputStream.writeObject(o);
-		objectOutputStream.close();
-		fileOutputStream.close();
-	}
-
-	public static Object readObjectFromFile(File filename) throws Exception {
-		FileInputStream fileInputStream = new FileInputStream(filename);
-		ObjectInputStream objectInputStream = new ObjectInputStream(
-				fileInputStream);
-		Object o = objectInputStream.readObject();
-		objectInputStream.close();
-		fileInputStream.close();
-		return o;
-	}
-
-	public static Object readObjectFromFile(String filename) throws Exception {
-		FileInputStream fileInputStream = new FileInputStream(filename);
-		ObjectInputStream objectInputStream = new ObjectInputStream(
-				fileInputStream);
-		Object o = objectInputStream.readObject();
-		objectInputStream.close();
-		fileInputStream.close();
-		return o;
-	}
-
-	private static char toHex(int nibble) {
-		return hexDigit[(nibble & 0xF)];
-	}
-
-	public static int[] toIntArray(Vector<Integer> vector) {
-		int[] is = new int[vector.size()];
-		for (int i = 0; i < is.length; i++)
-			is[i] = vector.get(i);
-		return is;
-	}
-
-	public static float[] toFloatArray(Vector<Float> vector) {
-		float[] is = new float[vector.size()];
-		for (int i = 0; i < is.length; i++)
-			is[i] = vector.get(i);
-		return is;
-	}
-
-	private static final char[] hexDigit = { '0', '1', '2', '3', '4', '5', '6',
-			'7', '8', '9', 'A', 'B', 'C', 'D', 'E', 'F' };
-
-	private static String saveConvert(String theString, boolean escapeSpace,
-			boolean escapeUnicode) {
-		int len = theString.length();
-		int bufLen = len * 2;
-		if (bufLen < 0) {
-			bufLen = Integer.MAX_VALUE;
-		}
-		StringBuffer outBuffer = new StringBuffer(bufLen);
-
-		for (int x = 0; x < len; x++) {
-			char aChar = theString.charAt(x);
-			if ((aChar > 61) && (aChar < 127)) {
-				if (aChar == '\\') {
-					outBuffer.append('\\');
-					outBuffer.append('\\');
-					continue;
-				}
-				outBuffer.append(aChar);
-				continue;
-			}
-			switch (aChar) {
-			case ' ':
-				if (x == 0 || escapeSpace)
-					outBuffer.append('\\');
-				outBuffer.append(' ');
-				break;
-			case '\t':
-				outBuffer.append('\\');
-				outBuffer.append('t');
-				break;
-			case '\n':
-				outBuffer.append('\\');
-				outBuffer.append('n');
-				break;
-			case '\r':
-				outBuffer.append('\\');
-				outBuffer.append('r');
-				break;
-			case '\f':
-				outBuffer.append('\\');
-				outBuffer.append('f');
-				break;
-			case '=': // Fall through
-			case ':': // Fall through
-			case '#': // Fall through
-			case '!':
-				outBuffer.append('\\');
-				outBuffer.append(aChar);
-				break;
-			default:
-				if (((aChar < 0x0020) || (aChar > 0x007e)) & escapeUnicode) {
-					outBuffer.append('\\');
-					outBuffer.append('u');
-					outBuffer.append(toHex((aChar >> 12) & 0xF));
-					outBuffer.append(toHex((aChar >> 8) & 0xF));
-					outBuffer.append(toHex((aChar >> 4) & 0xF));
-					outBuffer.append(toHex(aChar & 0xF));
-				} else {
-					outBuffer.append(aChar);
-				}
-			}
-		}
-		return outBuffer.toString();
-	}
-
-	public static void writeProperties(Properties properties, File file,
-			String comments) throws IOException {
-		BufferedWriter bw = new BufferedWriter(new FileWriter(file));
-		if (comments != null) {
-			bw.write("#" + comments);
-			bw.newLine();
-		}
-		bw.write("#" + new Date().toString());
-		bw.newLine();
-		synchronized (properties) {
-			String[] ss = properties.keySet().toArray(
-					new String[properties.size()]);
-			Arrays.sort(ss, new Comparator<String>() {
-				public int compare(String o1, String o2) {
-					return o1.compareTo(o2);
-				}
-			});
-			for (String key : ss) {
-				bw.write(saveConvert(key, true, false)
-						+ "="
-						+ saveConvert((String) properties.get(key), false,
-								false));
-				bw.newLine();
-			}
-		}
-		bw.flush();
-		bw.close();
-	}
-
-	public static String writeProperties(Properties properties, String comments)
-			throws IOException {
-		StringWriter stringWriter = new StringWriter();
-		BufferedWriter bw = new BufferedWriter(stringWriter);
-		if (comments != null) {
-			bw.write("#" + comments);
-			bw.newLine();
-		}
-		bw.write("#" + new Date().toString());
-		bw.newLine();
-		synchronized (properties) {
-			String[] ss = properties.keySet().toArray(
-					new String[properties.size()]);
-			Arrays.sort(ss, new Comparator<String>() {
-				public int compare(String o1, String o2) {
-					return o1.compareTo(o2);
-				}
-			});
-			for (String key : ss) {
-				bw.write(saveConvert(key, true, false)
-						+ "="
-						+ saveConvert((String) properties.get(key), false,
-								false));
-				bw.newLine();
-			}
-		}
-		bw.flush();
-		bw.close();
-		return stringWriter.toString();
-	}
-
-	public static void addJavaLibraryPath(String path) {
-		try {
-			Class classLoaderClass = ClassLoader.class;
-			Field classLoaderUserPathField = classLoaderClass
-					.getDeclaredField("usr_paths");
-			classLoaderUserPathField.setAccessible(true);
-			String[] orgValue = (String[]) classLoaderUserPathField.get(null);
-			if (orgValue.length > 0 && orgValue[0].equalsIgnoreCase(path))
-				return;
-			String[] newValue = new String[orgValue.length + 1];
-			newValue[0] = path;
-			for (int i = 0; i < orgValue.length; i++)
-				newValue[i + 1] = orgValue[i];
-			classLoaderUserPathField.set(null, newValue);
-		} catch (Exception e) {
-			e.printStackTrace();
-		}
-	}
-
-	private static void testZip() throws Exception {
-		File file = new File("D:\\down\\crawler\\shanghaiA\\data.zip");
-		File file2 = new File("D:\\down\\crawler\\shanghaiA\\data.ziplist");
-		// zip2list(file, file2);
-		// byte[] bs=new byte[4096];
-		// for (int i=0;i<bs.length;i++) {
-		// bs[i]=(byte)i;
-		// }
-		// byte[] bs2= deflact(bs);
-		// System.out.println(bs2.length);
-		// byte[] bs3= inflact(bs2);
-		// System.out.println(bs3.length);
-		// for (int i=0;i<bs.length;i++)
-		// if (bs[i]!=bs3[i])
-		// throw new Error();
-	}
-
-
-	public static String[] sortHashSet(HashSet<String> hashSet) {
-		String[] ss = new String[hashSet.size()];
-		int pos = 0;
-		for (String s : hashSet) {
-			ss[pos++] = s;
-		}
-		Arrays.sort(ss, new java.util.Comparator<String>() {
-			@Override
-			public int compare(String o1, String o2) {
-				return o1.compareTo(o2);
-			}
-		});
-		return ss;
-	}
-
-	public static void sortStringArray(String[] set) {
-		Arrays.sort(set, new java.util.Comparator<String>() {
-			@Override
-			public int compare(String o1, String o2) {
-				return o1.compareTo(o2);
-			}
-		});
-	}
-
-	public static String[] sort(Set<String> set) {
-		String[] ss = set.toArray(new String[set.size()]);
-		Arrays.sort(ss, new java.util.Comparator<String>() {
-			@Override
-			public int compare(String o1, String o2) {
-				return o1.compareTo(o2);
-			}
-		});
-		return ss;
-	}
-
-	public static void sortStringVector(Vector<String> set) {
-		Collections.sort(set, new java.util.Comparator<String>() {
-			@Override
-			public int compare(String o1, String o2) {
-				return o1.compareTo(o2);
-			}
-		});
-	}
-
-	public static void sortIntStringArray(String[] set) {
-		Arrays.sort(set, new java.util.Comparator<String>() {
-			@Override
-			public int compare(String o1, String o2) {
-				return Integer.parseInt(o1) - Integer.parseInt(o2);
-			}
-		});
-	}
-
-	public static int[] sortIntegerSet(Set<Integer> set) {
-		int[] ss = new int[set.size()];
-		int pos = 0;
-		for (Integer s : set) {
-			ss[pos++] = s;
-		}
-		Arrays.sort(ss);
-		return ss;
-	}
-
-	public static String getStdCommand() throws IOException {
-		if (System.in.available() > 0) {
-			ByteArrayOutputStream outputStream = new ByteArrayOutputStream();
-			while (System.in.available() > 0) {
-				int t = System.in.read();
-				if (t == '\n')
-					break;
-				outputStream.write(t);
-			}
-			return new String(outputStream.toByteArray());
-		}
-		return null;
-	}
-
-	public static int getActualStringLength(String s) throws Exception {
-		Field field = String.class.getDeclaredField("value");
-		field.setAccessible(true);
-		char[] cs = (char[]) field.get(s);
-		return cs.length;
-	}
-
-	public static boolean compareFiles(File file1, File file2)
-			throws IOException {
-		byte[] bs1 = Rt.readFileByte(file1);
-		byte[] bs2 = Rt.readFileByte(file2);
-		if (bs1.length != bs2.length)
-			return false;
-		for (int i = 0; i < bs1.length; i++) {
-			if (bs1[i] != bs2[i])
-				return false;
-		}
-		return true;
-	}
-
-
-	public static String runShScript(String script) throws IOException {
-		File tmpDir = new File("/tmp/cache");
-		if (!tmpDir.exists())
-			tmpDir = new File("/tmp");
-		File tmpFile = File.createTempFile("wrtmp", ".sh", tmpDir);
-		try {
-			Rt.write(tmpFile, script);
-			Process process = Runtime.getRuntime().exec(
-					"/bin/sh " + tmpFile.getAbsolutePath());
-			InputStream err = process.getErrorStream();
-			return Rt.readAsString(process.getInputStream())
-					+ Rt.readAsString(err);
-		} finally {
-			tmpFile.delete();
-		}
-	}
-
-	public static String runCommand(String cmd) throws IOException {
-		Process process = Runtime.getRuntime().exec(cmd);
-		InputStream err = process.getErrorStream();
-		return Rt.readAsString(process.getInputStream()) + Rt.readAsString(err);
-	}
-
-	public static void showInputStream(final InputStream is) {
-		new Thread() {
-			@Override
-			public void run() {
-				byte[] bs = new byte[1024];
-				try {
-					while (true) {
-						int len = is.read(bs);
-						if (len < 0)
-							break;
-						System.out.print(new String(bs, 0, len));
-					}
-				} catch (IOException e) {
-					if (!"Stream Closed".equals(e.getMessage()))
-						e.printStackTrace();
-				}
-			}
-		}.start();
-	}
-
-	private static void showInputStream(final InputStream is,
-			final StringBuilder sb) {
-		new Thread() {
-			@Override
-			public void run() {
-				byte[] bs = new byte[1024];
-				try {
-					while (true) {
-						int len = is.read(bs);
-						if (len < 0)
-							break;
-						String s = new String(bs, 0, len);
-						System.out.print(s);
-						synchronized (sb) {
-							sb.append(s);
-						}
-					}
-				} catch (IOException e) {
-					e.printStackTrace();
-				}
-			}
-		}.start();
-	}
-
-	public static String runAndShowCommand(String[] cmd) throws IOException {
-		Process process = Runtime.getRuntime().exec(cmd);
-		StringBuilder sb = new StringBuilder();
-		showInputStream(process.getInputStream(), sb);
-		showInputStream(process.getErrorStream(), sb);
-		try {
-			process.waitFor();
-		} catch (InterruptedException e) {
-			e.printStackTrace();
-		}
-		return sb.toString();
-	}
-
-	public static String runAndShowCommand(String cmd,File dir) throws IOException {
-		Process process = Runtime.getRuntime().exec(cmd,null,dir);
-		StringBuilder sb = new StringBuilder();
-		showInputStream(process.getInputStream(), sb);
-		showInputStream(process.getErrorStream(), sb);
-		try {
-			process.waitFor();
-		} catch (InterruptedException e) {
-			e.printStackTrace();
-		}
-		return sb.toString();
-	}
-
-	public static String runCommand(String[] cmd) throws IOException {
-		Process process = Runtime.getRuntime().exec(cmd);
-		InputStream err = process.getErrorStream();
-		return Rt.readAsString(process.getInputStream()) + Rt.readAsString(err);
-	}
-
-	public static String[] getCommandLines(String cmd) throws IOException {
-		Process process = Runtime.getRuntime().exec(cmd);
-		return Rt.readAsLines(process.getInputStream());
-	}
-
-	public static String encodeString(String s) {
-		StringBuilder sb = new StringBuilder();
-		sb.append('"');
-		for (int i = 0; i < s.length(); i++) {
-			char c = s.charAt(i);
-			switch (c) {
-			case '\\':
-				sb.append("\\\\");
-				break;
-			case '\t':
-				sb.append("\\t");
-				break;
-			case '\r':
-				sb.append("\\r");
-				break;
-			case '\n':
-				sb.append("\\n");
-				break;
-			case '\"':
-				sb.append("\\\"");
-				break;
-			case '\'':
-				sb.append("\\'");
-				break;
-			default:
-				sb.append(c);
-			}
-		}
-		sb.append('"');
-		return sb.toString();
-	}
-
-	public static int getPid() throws IOException {
-		Process process = Runtime.getRuntime().exec(
-				new String[] { "/usr/bin/perl", "-e", "print getppid();" });
-		String output = readAsString(process.getInputStream());
-		return Integer.parseInt(output);
-	}
-
-	/**
-	 * Get the process command line of a specific process
-	 * 
-	 * @param pid
-	 * @return
-	 * @throws IOException
-	 */
-	public static String getPidCmdLine(int pid) throws IOException {
-		Process process = Runtime.getRuntime()
-				.exec(
-						new String[] { "ps", "-p", Integer.toString(pid), "-o",
-								"args" });
-		String[] output = readAsLines(process.getInputStream());
-		if (output == null || output.length < 2)
-			return null;
-		return output[1];
-	}
-
-	public static String getShortenString(String s, int pre, int after) {
-		int len = s.length();
-		if (pre + after >= len)
-			return s;
-		return s.substring(0, pre) + " ... " + s.substring(len - after);
-	}
-
-	public static File[] sortFilesByName(File[] files) {
-		Arrays.sort(files, new Comparator<File>() {
-			@Override
-			public int compare(File arg0, File arg1) {
-				return arg0.getName().compareTo(arg1.getName());
-			}
-		});
-		return files;
-	}
-
-
-	public static double p2 = Math.PI * 2;
-
-	public static String escapeJavaString(String s) {
-		StringBuilder sb = new StringBuilder();
-		for (int i = 0; i < s.length(); i++) {
-			char c = s.charAt(i);
-			switch (c) {
-			case '\t':
-				sb.append("\\t");
-				break;
-			case '\r':
-				sb.append("\\r");
-				break;
-			case '\n':
-				sb.append("\\n");
-				break;
-			case '\'':
-				sb.append("\\'");
-				break;
-			case '\"':
-				sb.append("\\\"");
-				break;
-			case '\\':
-				sb.append("\\\\");
-				break;
-			default:
-				if (c < 32 || c > 126)
-					sb.append("\\u" + String.format("%04x", (int) c));
-				else
-					sb.append(c);
-				break;
-			}
-		}
-		return sb.toString();
-	}
-
-	public static double format0_2p(double a) {
-		while (a > p2)
-			a -= p2;
-		while (a < 0)
-			a += p2;
-		return a;
-	}
-
-	public static double formatnp_p(double a) {
-		while (a > Math.PI)
-			a -= p2;
-		while (a < -Math.PI)
-			a += p2;
-		return a;
-	}
-
-	public static String swapString(String s) {
-		char[] cs = s.toCharArray();
-		for (int i = 0, j = cs.length - 1; i < j; i++, j--) {
-			char t = cs[i];
-			cs[i] = cs[j];
-			cs[j] = t;
-		}
-		return new String(cs);
-	}
-
-	static Comparator<String> strComparator;
-
-	public static int binarySearch(String[] ss, String s) {
-		if (strComparator == null)
-			strComparator = new Comparator<String>() {
-				@Override
-				public int compare(String o1, String o2) {
-					return o1.compareTo(o2);
-				}
-			};
-		return Arrays.binarySearch(ss, s);
-	}
-
-	public static String getFileNameWithoutExt(String name) {
-		int t = name.lastIndexOf('.');
-		if (t > 0)
-			name = name.substring(0, t);
-		return name;
-	}
-
-	public static Properties readProperties(File file) throws IOException {
-		Properties properties = new Properties();
-		FileInputStream in = new FileInputStream(file);
-		properties.load(in);
-		in.close();
-		return properties;
-	}
-
-	public static String[] searchPatterns(String text, String startPattern,
-			String endPattern) {
-		return searchPatterns(text, startPattern, endPattern, true, false);
-	}
-
-	public static String[] searchPatterns(String text, String startPattern,
-			String endPattern, boolean includeStart, boolean includeEnd) {
-		Vector<String> vector = new Vector<String>();
-		Pattern p1 = Pattern.compile(startPattern);
-		Pattern p2 = Pattern.compile(endPattern);
-		Matcher m1 = p1.matcher(text);
-		Matcher m2 = p2.matcher(text);
-		int start = 0;
-		while (true) {
-			if (!m1.find(start))
-				break;
-			if (!m2.find(m1.end()))
-				break;
-			vector.add(text.substring(includeStart ? m1.start() : m1.end(),
-					includeEnd ? m2.end() : m2.start()));
-			start = m2.end();
-		}
-		return vector.toArray(new String[vector.size()]);
-	}
-
->>>>>>> b18a709f
-}
+package edu.ucsc.dbtune.util;
+
+import java.io.BufferedInputStream;
+import java.io.BufferedWriter;
+import java.io.ByteArrayInputStream;
+import java.io.ByteArrayOutputStream;
+import java.io.File;
+import java.io.FileInputStream;
+import java.io.FileNotFoundException;
+import java.io.FileOutputStream;
+import java.io.FileWriter;
+import java.io.IOException;
+import java.io.InputStream;
+import java.io.ObjectInputStream;
+import java.io.ObjectOutputStream;
+import java.io.OutputStream;
+import java.io.RandomAccessFile;
+import java.io.StringWriter;
+import java.io.UnsupportedEncodingException;
+import java.lang.reflect.Field;
+import java.net.InetAddress;
+import java.net.URL;
+import java.net.UnknownHostException;
+import java.security.MessageDigest;
+import java.security.NoSuchAlgorithmException;
+import java.text.SimpleDateFormat;
+import java.util.Arrays;
+import java.util.Collections;
+import java.util.Comparator;
+import java.util.Date;
+import java.util.HashSet;
+import java.util.Map;
+import java.util.Properties;
+import java.util.Random;
+import java.util.Set;
+import java.util.StringTokenizer;
+import java.util.Vector;
+import java.util.regex.Matcher;
+import java.util.regex.Pattern;
+import java.util.zip.DataFormatException;
+import java.util.zip.Deflater;
+import java.util.zip.GZIPInputStream;
+import java.util.zip.GZIPOutputStream;
+import java.util.zip.Inflater;
+import java.util.zip.ZipEntry;
+import java.util.zip.ZipInputStream;
+import java.util.zip.ZipOutputStream;
+
+import javax.swing.JComponent;
+import javax.swing.JDialog;
+import javax.swing.JFrame;
+import javax.swing.JLabel;
+import javax.swing.JPasswordField;
+import javax.swing.JScrollPane;
+import javax.swing.LookAndFeel;
+import javax.swing.UIDefaults;
+import javax.swing.UIManager;
+import javax.xml.transform.TransformerException;
+
+/**
+ * Variable short name functions used for debug
+ * 
+ * @author Rui Wang
+ */
+public class Rt {
+	public static String charSet;
+
+	public static boolean showDate = true;
+
+	public static String getInfo() {
+		StackTraceElement[] elements = Thread.currentThread().getStackTrace();
+		String line = "(" + elements[3].getFileName() + ":"
+				+ elements[3].getLineNumber() + ")";
+		if (showDate)
+			return new SimpleDateFormat("yyyy-MM-dd HH:mm:ss")
+					.format(new Date())
+					+ " " + line;
+		else
+			return line;
+	}
+
+	private static SimpleDateFormat df = new SimpleDateFormat("yyMMdd HH:mm:ss");
+
+	public static String getDate() {
+		synchronized (df) {
+			return df.format(new Date());
+		}
+	}
+
+	public static String getDate(long time) {
+		synchronized (df) {
+			return df.format(new Date(time));
+		}
+	}
+
+	public static String getInfoWithDate() {
+		StackTraceElement[] elements = Thread.currentThread().getStackTrace();
+		return getDate() + " (" + elements[3].getFileName() + ":"
+				+ elements[3].getLineNumber() + ")";
+	}
+
+	public static String getClassInfoOutof(Class c) {
+		StackTraceElement[] elements = Thread.currentThread().getStackTrace();
+		int pos = 3;
+		String filename = c.getSimpleName() + ".java";
+		for (; pos < elements.length; pos++) {
+			if (!elements[pos].getFileName().equals(filename))
+				break;
+		}
+		if (pos == elements.length)
+			pos--;
+		return "(" + elements[pos].getFileName() + ":"
+				+ elements[pos].getLineNumber() + ")";
+	}
+
+	public static String getClassInfoOutofPrefix(String prefix) {
+		StackTraceElement[] elements = Thread.currentThread().getStackTrace();
+		int pos = 3;
+		for (; pos < elements.length; pos++) {
+			if (!elements[pos].getFileName().startsWith(prefix))
+				break;
+		}
+		if (pos == elements.length)
+			pos--;
+		return "(" + elements[pos].getFileName() + ":"
+				+ elements[pos].getLineNumber() + ")";
+	}
+
+	public static String getInfoOutof(Class c) {
+		SimpleDateFormat df = new SimpleDateFormat("HH:mm:ss");
+		StackTraceElement[] elements = Thread.currentThread().getStackTrace();
+		int pos = 3;
+		String filename = c.getSimpleName() + ".java";
+		for (; pos < elements.length; pos++) {
+			if (!elements[pos].getFileName().equals(filename))
+				break;
+		}
+		if (pos == elements.length)
+			pos--;
+		return df.format(new Date()) + " (" + elements[pos].getFileName() + ":"
+				+ elements[pos].getLineNumber() + ")";
+	}
+
+	public static void sleep(int milliseconds) {
+		try {
+			Thread.sleep(milliseconds);
+		} catch (InterruptedException e) {
+			e.printStackTrace();
+		}
+	}
+
+	public static void p() {
+		// Print current
+		System.out.println(getInfo());
+	}
+
+	public static void np() {
+		System.out.println();
+	}
+
+	public static void np(String format) {
+		System.out.println(format);
+	}
+
+	public static void np(Object format) {
+		System.out.println(format);
+	}
+
+	public static void npn(String format) {
+		System.out.print(format);
+	}
+
+	public static void p(String format) {
+		System.out.println(getInfo() + ": " + format);
+	}
+
+	public static void pDate(String format) {
+		System.out.println(getInfoWithDate() + ": " + format);
+	}
+
+	public static String getBits(byte[] bs) {
+		StringBuilder sb = new StringBuilder();
+		for (byte b : bs) {
+			for (int i = 7; i >= 0; i--) {
+				if (((b >>> i) & 1) == 1)
+					sb.append('1');
+				else
+					sb.append('0');
+			}
+			sb.append(" ");
+		}
+		return sb.toString();
+	}
+
+	public static String getBitsRev(byte[] bs) {
+		StringBuilder sb = new StringBuilder();
+		for (byte b : bs) {
+			for (int i = 0; i < 8; i++) {
+				if (((b >>> i) & 1) == 1)
+					sb.append('1');
+				else
+					sb.append('0');
+			}
+			sb.append(" ");
+		}
+		return sb.toString();
+	}
+
+	public static void pBits(byte[] bs) {
+		System.out.println(getInfo() + ": " + getBits(bs));
+	}
+
+	public static void pstr(byte[] bs) {
+		try {
+			if (charSet != null)
+				System.out.println(getInfo() + ": " + new String(bs, charSet));
+			else
+				System.out.println(getInfo() + ": " + new String(bs));
+		} catch (UnsupportedEncodingException e) {
+			e.printStackTrace();
+			System.out.println(getInfo() + ": " + new String(bs));
+		}
+	}
+
+	public static void error(Object format) {
+		System.err.println(getInfo() + ": " + format);
+	}
+
+	public static void error(String format) {
+		System.err.println(getInfo() + ": " + format);
+	}
+
+	public static void p(int format) {
+		System.out.println(getInfo() + ": " + format);
+	}
+
+	public static void p(Object format) {
+		synchronized (System.out) {
+			StackTraceElement[] elements = Thread.currentThread()
+					.getStackTrace();
+			System.out.println(getInfo() + ": " + format);
+		}
+	}
+
+	public static void p(String format, Object... args) {
+		synchronized (System.out) {
+			System.out.println(getInfo() + ": " + String.format(format, args));
+		}
+	}
+
+	public static String bitStringHeader = "1098 7654 - 3210 9876 - 5432 1098 - 7654 3210";
+
+	public static String getBitString(int t) {
+		StringBuilder sb = new StringBuilder();
+		for (int i = 0; i < 32; i++) {
+			if ((t & (1 << (31 - i))) != 0)
+				sb.append("1");
+			else
+				sb.append("0");
+			if (i > 0 && i < 31 && i % 4 == 3) {
+				if (i % 8 == 7) {
+					sb.append(" - ");
+				} else {
+					sb.append(" ");
+				}
+			}
+		}
+		return sb.toString();
+	}
+
+	public static void pb(int t) {
+		synchronized (System.out) {
+			String info = getInfo();
+			System.out.println(info + ": " + bitStringHeader);
+			char[] cs = info.toCharArray();
+			Arrays.fill(cs, ' ');
+			System.out.println(new String(cs) + "  " + getBitString(t));
+		}
+	}
+
+	public static void np(String format, Object... args) {
+		synchronized (System.out) {
+			System.out.println(String.format(format, args));
+		}
+	}
+
+	public static void error(String format, Object... args) {
+		System.err.println(getInfo() + ": " + String.format(format, args));
+	}
+
+	public static void pn(String format, Object... args) {
+		System.out.format(getInfo() + ": " + format, args);
+	}
+
+	public static void displayFileHex(File file, long start, int len)
+			throws IOException {
+		byte[] bs = Rt.readFileByte(file, start, len);
+		Rt.printHex(start, bs);
+	}
+
+	public static void printHex(long address, byte[] bs, String format,
+			Object... args) {
+		System.out.println(getInfo() + ": " + String.format(format, args));
+		System.out.println(getHex(address, bs, bs.length));
+	}
+
+	public static void printHex(long address, byte[] bs) {
+		printHex(address, bs, bs.length);
+	}
+
+	public static void printHex(long address, byte[] bs, int length) {
+		System.out.println(getInfoOutof(Rt.class));
+		System.out.println(getHex(address, bs, length));
+	}
+
+	public static void printHex(long address, byte[] bs, int offset, int length) {
+		System.out.println(getHex(address, bs, offset, length));
+	}
+
+	public static String getHex(long address, byte[] bs, int length) {
+		return getHex(address, bs, 0, length);
+	}
+
+	public static String getHex(long address, byte[] bs, int offset, int length) {
+		return getHex(address, bs, offset, length, false);
+	}
+
+	public static String getHex(long address, byte[] bs, int offset,
+			int length, boolean simple) {
+		if (length > bs.length - offset)
+			length = bs.length - offset;
+		int col = 16;
+		int row = (length - 1) / col + 1;
+		int len = 0;
+		for (long t = address; t > 0; t >>= 4) {
+			len++;
+		}
+		len++;
+		StringBuilder sb = new StringBuilder();
+		for (int y = 0; y < row; y++) {
+			if (simple)
+				sb.append(String.format("%04x ", address + y * col));
+			else
+				sb.append(String.format("%" + len + "x:  ", address + y * col));
+			for (int x = 0; x < col; x++) {
+				if (!simple && x > 0 && x % 4 == 0)
+					sb.append("- ");
+				int index = y * col + x;
+				if (index < length)
+					sb.append(String.format("%02X ", bs[offset + index]));
+				else
+					sb.append("   ");
+			}
+			if (!simple) {
+				sb.append(" ");
+				for (int x = 0; x < col; x++) {
+					// if (x > 0 && x % 4 == 0)
+					// System.out.print(" - ");
+					char c;
+					int index = y * col + x;
+					if (index < length)
+						c = (char) bs[offset + index];
+					else
+						c = ' ';
+					if (c < 32 || c >= 127)
+						c = '.';
+					sb.append(c);
+				}
+			}
+			sb.append("\n");
+		}
+		return sb.toString();
+	}
+
+	public static String createString(byte[] bs) throws IOException {
+		return createString(bs, charSet);
+	}
+
+	public static String createString(byte[] bs, String charSet)
+			throws IOException {
+		return createString(bs, 0, bs.length, charSet);
+	}
+
+	public static String createString(byte[] bs, int offset, int len)
+			throws IOException {
+		return createString(bs, offset, len, charSet);
+	}
+
+	public static String createString(byte[] bs, int offset, int len,
+			String charSet) {
+		if (charSet == null)
+			charSet = Rt.charSet;
+		if (charSet == null)
+			return new String(bs, offset, len);
+		else {
+			try {
+				return new String(bs, offset, len, charSet);
+			} catch (UnsupportedEncodingException e) {
+				return new String(bs, offset, len);
+			}
+		}
+	}
+
+	public static byte[] getBytes(String s, String charSet) throws IOException {
+		if (charSet == null)
+			charSet = Rt.charSet;
+		if (charSet == null)
+			return s.getBytes();
+		else {
+			return s.getBytes(charSet);
+		}
+	}
+
+	public static byte[] read(InputStream inputStream) throws IOException {
+		java.io.ByteArrayOutputStream outputStream = new ByteArrayOutputStream();
+		byte[] buf = new byte[1024];
+		while (true) {
+			int len = inputStream.read(buf);
+			if (len < 0)
+				break;
+			outputStream.write(buf, 0, len);
+		}
+		return outputStream.toByteArray();
+	}
+
+	public static int fill(InputStream inputStream, byte[] bs)
+			throws IOException {
+		int start = 0;
+		int left = bs.length;
+		while (left > 0) {
+			int len = inputStream.read(bs, start, left);
+			if (len < 0)
+				break;
+			start += len;
+			left -= len;
+		}
+		return start;
+	}
+
+	public static void read(InputStream inputStream, OutputStream outputStream)
+			throws IOException {
+		byte[] buf = new byte[1024];
+		while (true) {
+			int len = inputStream.read(buf);
+			if (len < 0)
+				break;
+			outputStream.write(buf, 0, len);
+		}
+	}
+
+	public static String readAsString(InputStream inputStream)
+			throws IOException {
+		return createString(read(inputStream), null);
+	}
+
+	public static String readAsString(InputStream inputStream, String codeset)
+			throws IOException {
+		return createString(read(inputStream), codeset);
+	}
+
+	public static URL getResource(Class c, String name) throws IOException {
+		String s = c.getName().replace('.', '/');
+		int t = s.lastIndexOf('/');
+		s = s.substring(0, t + 1) + name;
+		return c.getClassLoader().getResource(s);
+	}
+
+	public static File getResourceFile(Class c, String name) throws IOException {
+		String s = c.getName().replace('.', '/');
+		int t = s.lastIndexOf('/');
+		s = s.substring(0, t + 1) + name;
+		URL url = c.getClassLoader().getResource(s);
+		if (!"file".equals(url.getProtocol()))
+			throw new IOException(url.toExternalForm());
+		return new File(url.getPath());
+	}
+
+	public static InputStream openResource(Class c, String name)
+			throws IOException {
+		String s = c.getName().replace('.', '/');
+		int t = s.lastIndexOf('/');
+		s = s.substring(0, t + 1) + name;
+		InputStream is = c.getClassLoader().getResourceAsStream(s);
+		return is;
+	}
+
+	public static String[] readAsLines(InputStream inputStream)
+			throws IOException {
+		return readAsLines(inputStream, charSet);
+	}
+
+	public static String[] readAsLines(InputStream inputStream, String charSet)
+			throws IOException {
+		return readAsLines(inputStream, Integer.MAX_VALUE, charSet);
+	}
+
+	public static String[] readAsLines(InputStream inputStream, int max,
+			String charSet) throws IOException {
+		java.io.BufferedInputStream stream = new BufferedInputStream(
+				inputStream);
+		Vector<String> lines = new Vector<String>();
+		java.io.ByteArrayOutputStream outputStream = new ByteArrayOutputStream();
+		while (true) {
+			int t = stream.read();
+			if (t < 0)
+				break;
+			if (t == '\n') {
+				byte[] bs = outputStream.toByteArray();
+				int len = bs.length;
+				if (bs.length > 0 && bs[bs.length - 1] == '\r')
+					len--;
+				lines.add(createString(bs, 0, len, charSet));
+				if (lines.size() >= max) {
+					return lines.toArray(new String[lines.size()]);
+				}
+				outputStream.reset();
+			} else
+				outputStream.write(t);
+		}
+		if (outputStream.size() > 0)
+			lines.add(createString(outputStream.toByteArray(), charSet));
+		return lines.toArray(new String[lines.size()]);
+	}
+
+	public static String[] readAsStrings(InputStream inputStream)
+			throws IOException {
+		java.io.BufferedInputStream stream = new BufferedInputStream(
+				inputStream);
+		Vector<String> lines = new Vector<String>();
+		java.io.ByteArrayOutputStream outputStream = new ByteArrayOutputStream();
+		while (true) {
+			int t = stream.read();
+			if (t < 0)
+				break;
+			if (t == 0) {
+				byte[] bs = outputStream.toByteArray();
+				int len = bs.length;
+				lines.add(createString(bs, 0, len));
+				outputStream.reset();
+			} else
+				outputStream.write(t);
+		}
+		if (outputStream.size() > 0)
+			lines.add(createString(outputStream.toByteArray()));
+		return lines.toArray(new String[lines.size()]);
+	}
+
+	public static String[] readAsLines(byte[] bs) throws IOException {
+		java.io.ByteArrayInputStream inputStream = new ByteArrayInputStream(bs);
+		return readAsLines(inputStream);
+	}
+
+	public static String[] readAsStrings(byte[] bs) throws IOException {
+		java.io.ByteArrayInputStream inputStream = new ByteArrayInputStream(bs);
+		return readAsStrings(inputStream);
+	}
+
+	public static byte[] readResource(Class c, String name) throws IOException {
+		InputStream is = openResource(c, name);
+		if (is == null)
+			return null;
+		return read(is);
+	}
+
+	public static byte[] readResource(String name) throws Exception {
+		StackTraceElement[] elements = Thread.currentThread().getStackTrace();
+		String rt = Rt.class.getSimpleName() + ".java";
+		for (int i = 0; i < elements.length; i++) {
+			StackTraceElement e = elements[i];
+			String s = e.getFileName();
+			if ("Thread.java".equals(s) || rt.equals(s))
+				continue;
+			InputStream is = openResource(Class.forName(elements[i]
+					.getClassName()), name);
+			if (is == null)
+				return null;
+			return read(is);
+		}
+		return null;
+	}
+
+	public static String readResourceAsString(String name) throws Exception {
+		StackTraceElement[] elements = Thread.currentThread().getStackTrace();
+		String rt = Rt.class.getSimpleName() + ".java";
+		for (int i = 0; i < elements.length; i++) {
+			StackTraceElement e = elements[i];
+			String s = e.getFileName();
+			if ("Thread.java".equals(s) || rt.equals(s))
+				continue;
+			return readResourceAsString(Class.forName(elements[i]
+					.getClassName()), name, charSet);
+		}
+		return null;
+	}
+
+	public static String readResourceAsString(Class c, String name)
+			throws IOException {
+		return readResourceAsString(c, name, charSet);
+	}
+
+	public static String readResourceAsString(Class c, String name,
+			String charSet) throws IOException {
+		InputStream is = openResource(c, name);
+		if (is == null)
+			return null;
+		return readAsString(is, charSet);
+	}
+
+	public static void updateResource(Class c, String name, byte[] bs)
+			throws IOException {
+		String s = c.getName().replace('.', '/');
+		int t = s.lastIndexOf('/');
+		s = s.substring(0, t + 1) + name;
+		URL url = c.getClassLoader().getResource(s);
+		if (!url.getProtocol().equals("file"))
+			throw new IOException("Unknow protocol " + url.getProtocol());
+		if (!url.getHost().equals(""))
+			throw new IOException("Unknow host " + url.getHost());
+		String path = url.getFile();
+		String resourcePath = path;
+		if (!path.endsWith(s))
+			throw new IOException(path);
+		path = path.substring(0, path.length() - s.length());
+		if (!path.endsWith("bin/"))
+			throw new IOException(path);
+		path = path.substring(0, path.length() - "bin/".length()) + "src/java/"
+				+ s;
+		// System.out.println(s);
+		// System.out.println(path);
+		File file = new File(path);
+		if (!file.exists())
+			throw new IOException("Can't find file " + file.getAbsolutePath());
+		// System.out.println(file.getAbsolutePath());
+		Rt.write(file, bs);
+		file = new File(resourcePath);
+		if (!file.exists())
+			throw new IOException("Can't find file " + file.getAbsolutePath());
+		// System.out.println(file.getAbsolutePath());
+		Rt.write(file, bs);
+	}
+
+	public static void updateResource(Class c, String name, String text)
+			throws UnsupportedEncodingException, IOException {
+		updateResource(c, name, getBytes(text, charSet));
+	}
+
+	public static String[] readResourceAsLines(Class c, String name)
+			throws IOException {
+		InputStream is = openResource(c, name);
+		if (is == null)
+			return null;
+		return readAsLines(is);
+	}
+
+	public static String[] readResourceAsLines(Class c, String name,
+			String charSet) throws IOException {
+		InputStream is = openResource(c, name);
+		if (is == null)
+			return null;
+		return readAsLines(is, charSet);
+	}
+
+	public static String[] readResourceAsLines(String name) throws Exception {
+		StackTraceElement[] elements = Thread.currentThread().getStackTrace();
+		String rt = Rt.class.getSimpleName() + ".java";
+		for (int i = 0; i < elements.length; i++) {
+			StackTraceElement e = elements[i];
+			String s = e.getFileName();
+			if ("Thread.java".equals(s) || rt.equals(s))
+				continue;
+			InputStream is = openResource(Class.forName(elements[i]
+					.getClassName()), name);
+			if (is == null)
+				return null;
+			return readAsLines(is);
+		}
+		return null;
+	}
+
+	public static byte[] readFileByte(File file) throws IOException {
+		if (!file.exists())
+			throw new IOException("Can't find file " + file.getAbsolutePath());
+		FileInputStream fileInputStream = new FileInputStream(file);
+		byte[] buf = new byte[(int) file.length()];
+		int start = 0;
+		while (start < buf.length) {
+			int len = fileInputStream.read(buf, start, buf.length - start);
+			if (len < 0)
+				break;
+			start += len;
+		}
+		fileInputStream.close();
+		return buf;
+	}
+
+	public static byte[] readFileByte(File file, long start, int len)
+			throws IOException {
+		RandomAccessFile fileInputStream = new RandomAccessFile(file, "r");
+		fileInputStream.seek(start);
+		byte[] buf = new byte[len];
+		int s = 0;
+		while (s < buf.length) {
+			int l = fileInputStream.read(buf, s, buf.length - s);
+			if (l < 0)
+				break;
+			s += l;
+			if (s == len)
+				break;
+		}
+		fileInputStream.close();
+		return buf;
+	}
+
+	public static void modifyFileByte(File file, long start, byte[] bs)
+			throws IOException {
+		if (!file.exists())
+			throw new FileNotFoundException(file.getAbsolutePath());
+		RandomAccessFile ra = new RandomAccessFile(file, "rw");
+		ra.seek(start);
+		ra.write(bs);
+		ra.close();
+	}
+
+	public static String readFile(File file) throws IOException {
+		return createString(readFileByte(file));
+	}
+
+	public static String[] readFileAsLines(File file) throws IOException {
+		return readFileAsLines(file, charSet);
+	}
+
+	public static String[] readFileAsLines(File file, int max)
+			throws IOException {
+		return readFileAsLines(file, max, charSet);
+	}
+
+	public static String[] readFileAsLines(File file, String charSet)
+			throws IOException {
+		return readFileAsLines(file, Integer.MAX_VALUE, charSet);
+	}
+
+	public static String[] readFileAsLines(File file, int max, String charSet)
+			throws IOException {
+		FileInputStream fileInputStream = new FileInputStream(file);
+		String[] lines = readAsLines(new BufferedInputStream(fileInputStream),
+				max, charSet);
+		fileInputStream.close();
+		return lines;
+	}
+
+	public static String readFile(File file, String charset) throws IOException {
+		return createString(readFileByte(file), charset);
+	}
+
+	public static void write(File file, Rx rx) throws IOException,
+			TransformerException {
+		write(file, rx.getXml());
+	}
+
+	public static void write(File file, String s) throws IOException {
+		byte[] bs = getBytes(s, charSet);
+		write(file, bs);
+	}
+
+	public static void append(File file, String s) throws IOException {
+		FileOutputStream fileOutputStream = new FileOutputStream(file, true);
+		byte[] bs = getBytes(s, charSet);
+		fileOutputStream.write(bs);
+		fileOutputStream.close();
+	}
+
+	public static void write(File file, byte[] bs) throws IOException {
+		FileOutputStream fileOutputStream = new FileOutputStream(file);
+		fileOutputStream.write(bs);
+		fileOutputStream.close();
+	}
+
+	public static void write(File file, InputStream inputStream)
+			throws IOException {
+		FileOutputStream fileOutputStream = new FileOutputStream(file);
+		byte[] buf = new byte[1024];
+		while (true) {
+			int len = inputStream.read(buf);
+			if (len < 0)
+				break;
+			fileOutputStream.write(buf);
+		}
+		fileOutputStream.close();
+	}
+
+	public static byte[] getFileHash(File file) throws IOException {
+		FileInputStream fileInputStream = new FileInputStream(file);
+		MessageDigest md5;
+		try {
+			md5 = MessageDigest.getInstance("MD5");
+		} catch (NoSuchAlgorithmException e) {
+			throw new IOException("md5 error");
+		}
+		byte[] buf = new byte[1024];
+		while (true) {
+			int len = fileInputStream.read(buf);
+			if (len < 0)
+				break;
+			md5.update(buf, 0, len);
+		}
+		fileInputStream.close();
+		return md5.digest();
+	}
+
+	public static void clearDir(File dir) {
+		File[] files = dir.listFiles();
+		for (File file : files) {
+			if (file.isDirectory())
+				clearDir(file);
+			file.delete();
+		}
+	}
+
+	public static void cleanup(File dir) {
+		File[] files = dir.listFiles();
+		boolean hasFile = false;
+		for (File file : files) {
+			if (file.isDirectory())
+				cleanup(file);
+			if (file.exists())
+				hasFile = true;
+		}
+		if (!hasFile && dir.isDirectory())
+			dir.delete();
+	}
+
+	public static void removeDir(File dir) {
+		clearDir(dir);
+		dir.delete();
+	}
+
+	public static void copyFile(File file1, File file2) throws IOException {
+		if (file2.exists() && file2.isDirectory()) {
+			file2 = new File(file2, file1.getName());
+		}
+		FileInputStream fileInputStream = new FileInputStream(file1);
+		FileOutputStream fileOutputStream = new FileOutputStream(file2);
+		byte[] buffer = new byte[1024];
+		while (true) {
+			int read = fileInputStream.read(buffer);
+			if (read < 0)
+				break;
+			fileOutputStream.write(buffer, 0, read);
+		}
+		fileInputStream.close();
+		fileOutputStream.close();
+		file2.setLastModified(file1.lastModified());
+	}
+
+	public static void copyStream(InputStream fileInputStream,
+			OutputStream fileOutputStream) throws IOException {
+		byte[] buffer = new byte[1024];
+		while (true) {
+			int read = fileInputStream.read(buffer);
+			if (read < 0)
+				break;
+			fileOutputStream.write(buffer, 0, read);
+		}
+		fileInputStream.close();
+		fileOutputStream.close();
+	}
+
+	public static boolean isFileSame(File file, byte[] bs2) throws IOException {
+		byte[] bs1 = readFileByte(file);
+		if (bs1.length != bs2.length)
+			return false;
+		for (int i = 0; i < bs1.length; i++) {
+			if (bs1[i] != bs2[i])
+				return false;
+		}
+		return true;
+	}
+
+	public static void copyDir(File file1, File file2) throws IOException {
+		if (!file2.exists())
+			file2.mkdirs();
+		File[] files = file1.listFiles();
+		for (File file : files) {
+			File dest = new File(file2, file.getName());
+			if (file.isDirectory())
+				copyDir(file, dest);
+			else
+				copyFile(file, dest);
+		}
+	}
+
+	public static void copyDirFileName(File srcDir, File destDir)
+			throws IOException {
+		if (srcDir.isDirectory()) {
+			if (!destDir.exists())
+				destDir.mkdirs();
+			File[] files = srcDir.listFiles();
+			for (File file : files) {
+				File dest = new File(destDir, file.getName());
+				if (file.isDirectory())
+					copyDirFileName(file, dest);
+				else if (!dest.exists())
+					dest.createNewFile();
+			}
+		} else if (!destDir.exists()) {
+			destDir.createNewFile();
+		}
+	}
+
+	public static void write(File file, byte[] bs, int start, int len)
+			throws IOException {
+		FileOutputStream fileOutputStream = new FileOutputStream(file);
+		fileOutputStream.write(bs, start, len);
+		fileOutputStream.close();
+	}
+
+	public static void write(File file, byte[] bs, int len) throws IOException {
+		FileOutputStream fileOutputStream = new FileOutputStream(file);
+		fileOutputStream.write(bs, 0, len);
+		fileOutputStream.close();
+	}
+
+	public static byte[] deflate(byte[] bs) {
+		return deflate(bs, null);
+	}
+
+	public static byte[] deflate(byte[] bs, byte[] dictionary) {
+		Deflater compresser = new Deflater();
+		if (dictionary != null)
+			compresser.setDictionary(dictionary);
+		compresser.setInput(bs);
+		compresser.finish();
+		java.io.ByteArrayOutputStream outputStream = new ByteArrayOutputStream();
+		byte[] bs2 = new byte[1024];
+		while (true) {
+			int len = compresser.deflate(bs2);
+			if (len <= 0)
+				break;
+			outputStream.write(bs2, 0, len);
+		}
+		return outputStream.toByteArray();
+	}
+
+	public static byte[] deflate(byte[] bs, int level) {
+		Deflater compresser = new Deflater(level);
+		compresser.setInput(bs);
+		compresser.finish();
+		java.io.ByteArrayOutputStream outputStream = new ByteArrayOutputStream();
+		byte[] bs2 = new byte[1024];
+		while (true) {
+			int len = compresser.deflate(bs2);
+			if (len <= 0)
+				break;
+			outputStream.write(bs2, 0, len);
+		}
+		return outputStream.toByteArray();
+	}
+
+	public static byte[] inflate(byte[] bs) throws DataFormatException {
+		return inflate(bs, null);
+	}
+
+	public static byte[] inflate(byte[] bs, byte[] dict)
+			throws DataFormatException {
+		Inflater compresser = new Inflater();
+		compresser.setInput(bs);
+		if (dict != null)
+			compresser.setDictionary(dict);
+		java.io.ByteArrayOutputStream outputStream = new ByteArrayOutputStream(
+				bs.length);
+		byte[] bs2 = new byte[1024];
+		while (true) {
+			int len = compresser.inflate(bs2);
+			if (len <= 0)
+				break;
+			outputStream.write(bs2, 0, len);
+		}
+		compresser.end();
+		return outputStream.toByteArray();
+	}
+
+	public static byte[] ungzip(byte[] bs) throws IOException {
+		GZIPInputStream in = new GZIPInputStream(new ByteArrayInputStream(bs));
+		bs = Rt.read(in);
+		return bs;
+	}
+
+	public static byte[] ungzipOS(final byte[] bs) throws IOException {
+		Process p = Runtime.getRuntime().exec("gzip -dc");
+		final OutputStream out = p.getOutputStream();
+		new Thread() {
+			public void run() {
+				try {
+					out.write(bs);
+					out.close();
+				} catch (IOException e) {
+					e.printStackTrace();
+				}
+			}
+		}.start();
+		return Rt.read(p.getInputStream());
+	}
+
+	public static byte[] gzip(byte[] bs) throws IOException {
+		ByteArrayOutputStream outputStream = new ByteArrayOutputStream();
+		GZIPOutputStream out = new GZIPOutputStream(outputStream);
+		out.write(bs);
+		out.close();
+		return outputStream.toByteArray();
+	}
+
+	public static void writeObjectToFile(Object o, String filename)
+			throws IOException {
+		FileOutputStream fileOutputStream = new FileOutputStream(filename);
+		ObjectOutputStream objectOutputStream = new ObjectOutputStream(
+				fileOutputStream);
+		objectOutputStream.writeObject(o);
+		objectOutputStream.close();
+		fileOutputStream.close();
+	}
+
+	public static void writeObjectToFile(Object o, File filename)
+			throws IOException {
+		FileOutputStream fileOutputStream = new FileOutputStream(filename);
+		ObjectOutputStream objectOutputStream = new ObjectOutputStream(
+				fileOutputStream);
+		objectOutputStream.writeObject(o);
+		objectOutputStream.close();
+		fileOutputStream.close();
+	}
+
+	public static Object readObjectFromFile(File filename) throws Exception {
+		FileInputStream fileInputStream = new FileInputStream(filename);
+		ObjectInputStream objectInputStream = new ObjectInputStream(
+				fileInputStream);
+		Object o = objectInputStream.readObject();
+		objectInputStream.close();
+		fileInputStream.close();
+		return o;
+	}
+
+	public static Object readObjectFromFile(String filename) throws Exception {
+		FileInputStream fileInputStream = new FileInputStream(filename);
+		ObjectInputStream objectInputStream = new ObjectInputStream(
+				fileInputStream);
+		Object o = objectInputStream.readObject();
+		objectInputStream.close();
+		fileInputStream.close();
+		return o;
+	}
+
+	private static char toHex(int nibble) {
+		return hexDigit[(nibble & 0xF)];
+	}
+
+	public static int[] toIntArray(Vector<Integer> vector) {
+		int[] is = new int[vector.size()];
+		for (int i = 0; i < is.length; i++)
+			is[i] = vector.get(i);
+		return is;
+	}
+
+	public static float[] toFloatArray(Vector<Float> vector) {
+		float[] is = new float[vector.size()];
+		for (int i = 0; i < is.length; i++)
+			is[i] = vector.get(i);
+		return is;
+	}
+
+	private static final char[] hexDigit = { '0', '1', '2', '3', '4', '5', '6',
+			'7', '8', '9', 'A', 'B', 'C', 'D', 'E', 'F' };
+
+	private static String saveConvert(String theString, boolean escapeSpace,
+			boolean escapeUnicode) {
+		int len = theString.length();
+		int bufLen = len * 2;
+		if (bufLen < 0) {
+			bufLen = Integer.MAX_VALUE;
+		}
+		StringBuffer outBuffer = new StringBuffer(bufLen);
+
+		for (int x = 0; x < len; x++) {
+			char aChar = theString.charAt(x);
+			if ((aChar > 61) && (aChar < 127)) {
+				if (aChar == '\\') {
+					outBuffer.append('\\');
+					outBuffer.append('\\');
+					continue;
+				}
+				outBuffer.append(aChar);
+				continue;
+			}
+			switch (aChar) {
+			case ' ':
+				if (x == 0 || escapeSpace)
+					outBuffer.append('\\');
+				outBuffer.append(' ');
+				break;
+			case '\t':
+				outBuffer.append('\\');
+				outBuffer.append('t');
+				break;
+			case '\n':
+				outBuffer.append('\\');
+				outBuffer.append('n');
+				break;
+			case '\r':
+				outBuffer.append('\\');
+				outBuffer.append('r');
+				break;
+			case '\f':
+				outBuffer.append('\\');
+				outBuffer.append('f');
+				break;
+			case '=': // Fall through
+			case ':': // Fall through
+			case '#': // Fall through
+			case '!':
+				outBuffer.append('\\');
+				outBuffer.append(aChar);
+				break;
+			default:
+				if (((aChar < 0x0020) || (aChar > 0x007e)) & escapeUnicode) {
+					outBuffer.append('\\');
+					outBuffer.append('u');
+					outBuffer.append(toHex((aChar >> 12) & 0xF));
+					outBuffer.append(toHex((aChar >> 8) & 0xF));
+					outBuffer.append(toHex((aChar >> 4) & 0xF));
+					outBuffer.append(toHex(aChar & 0xF));
+				} else {
+					outBuffer.append(aChar);
+				}
+			}
+		}
+		return outBuffer.toString();
+	}
+
+	public static void writeProperties(Properties properties, File file,
+			String comments) throws IOException {
+		BufferedWriter bw = new BufferedWriter(new FileWriter(file));
+		if (comments != null) {
+			bw.write("#" + comments);
+			bw.newLine();
+		}
+		bw.write("#" + new Date().toString());
+		bw.newLine();
+		synchronized (properties) {
+			String[] ss = properties.keySet().toArray(
+					new String[properties.size()]);
+			Arrays.sort(ss, new Comparator<String>() {
+				public int compare(String o1, String o2) {
+					return o1.compareTo(o2);
+				}
+			});
+			for (String key : ss) {
+				bw.write(saveConvert(key, true, false)
+						+ "="
+						+ saveConvert((String) properties.get(key), false,
+								false));
+				bw.newLine();
+			}
+		}
+		bw.flush();
+		bw.close();
+	}
+
+	public static String writeProperties(Properties properties, String comments)
+			throws IOException {
+		StringWriter stringWriter = new StringWriter();
+		BufferedWriter bw = new BufferedWriter(stringWriter);
+		if (comments != null) {
+			bw.write("#" + comments);
+			bw.newLine();
+		}
+		bw.write("#" + new Date().toString());
+		bw.newLine();
+		synchronized (properties) {
+			String[] ss = properties.keySet().toArray(
+					new String[properties.size()]);
+			Arrays.sort(ss, new Comparator<String>() {
+				public int compare(String o1, String o2) {
+					return o1.compareTo(o2);
+				}
+			});
+			for (String key : ss) {
+				bw.write(saveConvert(key, true, false)
+						+ "="
+						+ saveConvert((String) properties.get(key), false,
+								false));
+				bw.newLine();
+			}
+		}
+		bw.flush();
+		bw.close();
+		return stringWriter.toString();
+	}
+
+	public static void addJavaLibraryPath(String path) {
+		try {
+			Class classLoaderClass = ClassLoader.class;
+			Field classLoaderUserPathField = classLoaderClass
+					.getDeclaredField("usr_paths");
+			classLoaderUserPathField.setAccessible(true);
+			String[] orgValue = (String[]) classLoaderUserPathField.get(null);
+			if (orgValue.length > 0 && orgValue[0].equalsIgnoreCase(path))
+				return;
+			String[] newValue = new String[orgValue.length + 1];
+			newValue[0] = path;
+			for (int i = 0; i < orgValue.length; i++)
+				newValue[i + 1] = orgValue[i];
+			classLoaderUserPathField.set(null, newValue);
+		} catch (Exception e) {
+			e.printStackTrace();
+		}
+	}
+
+	private static void testZip() throws Exception {
+		File file = new File("D:\\down\\crawler\\shanghaiA\\data.zip");
+		File file2 = new File("D:\\down\\crawler\\shanghaiA\\data.ziplist");
+		// zip2list(file, file2);
+		// byte[] bs=new byte[4096];
+		// for (int i=0;i<bs.length;i++) {
+		// bs[i]=(byte)i;
+		// }
+		// byte[] bs2= deflact(bs);
+		// System.out.println(bs2.length);
+		// byte[] bs3= inflact(bs2);
+		// System.out.println(bs3.length);
+		// for (int i=0;i<bs.length;i++)
+		// if (bs[i]!=bs3[i])
+		// throw new Error();
+	}
+
+
+	public static String[] sortHashSet(HashSet<String> hashSet) {
+		String[] ss = new String[hashSet.size()];
+		int pos = 0;
+		for (String s : hashSet) {
+			ss[pos++] = s;
+		}
+		Arrays.sort(ss, new java.util.Comparator<String>() {
+			@Override
+			public int compare(String o1, String o2) {
+				return o1.compareTo(o2);
+			}
+		});
+		return ss;
+	}
+
+	public static void sortStringArray(String[] set) {
+		Arrays.sort(set, new java.util.Comparator<String>() {
+			@Override
+			public int compare(String o1, String o2) {
+				return o1.compareTo(o2);
+			}
+		});
+	}
+
+	public static String[] sort(Set<String> set) {
+		String[] ss = set.toArray(new String[set.size()]);
+		Arrays.sort(ss, new java.util.Comparator<String>() {
+			@Override
+			public int compare(String o1, String o2) {
+				return o1.compareTo(o2);
+			}
+		});
+		return ss;
+	}
+
+	public static void sortStringVector(Vector<String> set) {
+		Collections.sort(set, new java.util.Comparator<String>() {
+			@Override
+			public int compare(String o1, String o2) {
+				return o1.compareTo(o2);
+			}
+		});
+	}
+
+	public static void sortIntStringArray(String[] set) {
+		Arrays.sort(set, new java.util.Comparator<String>() {
+			@Override
+			public int compare(String o1, String o2) {
+				return Integer.parseInt(o1) - Integer.parseInt(o2);
+			}
+		});
+	}
+
+	public static int[] sortIntegerSet(Set<Integer> set) {
+		int[] ss = new int[set.size()];
+		int pos = 0;
+		for (Integer s : set) {
+			ss[pos++] = s;
+		}
+		Arrays.sort(ss);
+		return ss;
+	}
+
+	public static String getStdCommand() throws IOException {
+		if (System.in.available() > 0) {
+			ByteArrayOutputStream outputStream = new ByteArrayOutputStream();
+			while (System.in.available() > 0) {
+				int t = System.in.read();
+				if (t == '\n')
+					break;
+				outputStream.write(t);
+			}
+			return new String(outputStream.toByteArray());
+		}
+		return null;
+	}
+
+	public static int getActualStringLength(String s) throws Exception {
+		Field field = String.class.getDeclaredField("value");
+		field.setAccessible(true);
+		char[] cs = (char[]) field.get(s);
+		return cs.length;
+	}
+
+	public static boolean compareFiles(File file1, File file2)
+			throws IOException {
+		byte[] bs1 = Rt.readFileByte(file1);
+		byte[] bs2 = Rt.readFileByte(file2);
+		if (bs1.length != bs2.length)
+			return false;
+		for (int i = 0; i < bs1.length; i++) {
+			if (bs1[i] != bs2[i])
+				return false;
+		}
+		return true;
+	}
+
+
+	public static String runShScript(String script) throws IOException {
+		File tmpDir = new File("/tmp/cache");
+		if (!tmpDir.exists())
+			tmpDir = new File("/tmp");
+		File tmpFile = File.createTempFile("wrtmp", ".sh", tmpDir);
+		try {
+			Rt.write(tmpFile, script);
+			Process process = Runtime.getRuntime().exec(
+					"/bin/sh " + tmpFile.getAbsolutePath());
+			InputStream err = process.getErrorStream();
+			return Rt.readAsString(process.getInputStream())
+					+ Rt.readAsString(err);
+		} finally {
+			tmpFile.delete();
+		}
+	}
+
+	public static String runCommand(String cmd) throws IOException {
+		Process process = Runtime.getRuntime().exec(cmd);
+		InputStream err = process.getErrorStream();
+		return Rt.readAsString(process.getInputStream()) + Rt.readAsString(err);
+	}
+
+	public static void showInputStream(final InputStream is) {
+		new Thread() {
+			@Override
+			public void run() {
+				byte[] bs = new byte[1024];
+				try {
+					while (true) {
+						int len = is.read(bs);
+						if (len < 0)
+							break;
+						System.out.print(new String(bs, 0, len));
+					}
+				} catch (IOException e) {
+					if (!"Stream Closed".equals(e.getMessage()))
+						e.printStackTrace();
+				}
+			}
+		}.start();
+	}
+
+	public static void showInputStream(final InputStream is,
+			final StringBuilder sb) {
+		new Thread() {
+			@Override
+			public void run() {
+				byte[] bs = new byte[1024];
+				try {
+					while (true) {
+						int len = is.read(bs);
+						if (len < 0)
+							break;
+						String s = new String(bs, 0, len);
+						System.out.print(s);
+						synchronized (sb) {
+							sb.append(s);
+						}
+					}
+				} catch (IOException e) {
+					e.printStackTrace();
+				}
+			}
+		}.start();
+	}
+
+	public static String runAndShowCommand(String[] cmd) throws IOException {
+		Process process = Runtime.getRuntime().exec(cmd);
+		StringBuilder sb = new StringBuilder();
+		showInputStream(process.getInputStream(), sb);
+		showInputStream(process.getErrorStream(), sb);
+		try {
+			process.waitFor();
+		} catch (InterruptedException e) {
+			e.printStackTrace();
+		}
+		return sb.toString();
+	}
+
+	public static String runAndShowCommand(String cmd,File dir) throws IOException {
+		Process process = Runtime.getRuntime().exec(cmd,null,dir);
+		StringBuilder sb = new StringBuilder();
+		showInputStream(process.getInputStream(), sb);
+		showInputStream(process.getErrorStream(), sb);
+		try {
+			process.waitFor();
+		} catch (InterruptedException e) {
+			e.printStackTrace();
+		}
+		return sb.toString();
+	}
+
+	public static String runCommand(String[] cmd) throws IOException {
+		Process process = Runtime.getRuntime().exec(cmd);
+		InputStream err = process.getErrorStream();
+		return Rt.readAsString(process.getInputStream()) + Rt.readAsString(err);
+	}
+
+	public static String[] getCommandLines(String cmd) throws IOException {
+		Process process = Runtime.getRuntime().exec(cmd);
+		return Rt.readAsLines(process.getInputStream());
+	}
+
+	public static String encodeString(String s) {
+		StringBuilder sb = new StringBuilder();
+		sb.append('"');
+		for (int i = 0; i < s.length(); i++) {
+			char c = s.charAt(i);
+			switch (c) {
+			case '\\':
+				sb.append("\\\\");
+				break;
+			case '\t':
+				sb.append("\\t");
+				break;
+			case '\r':
+				sb.append("\\r");
+				break;
+			case '\n':
+				sb.append("\\n");
+				break;
+			case '\"':
+				sb.append("\\\"");
+				break;
+			case '\'':
+				sb.append("\\'");
+				break;
+			default:
+				sb.append(c);
+			}
+		}
+		sb.append('"');
+		return sb.toString();
+	}
+
+	public static int getPid() throws IOException {
+		Process process = Runtime.getRuntime().exec(
+				new String[] { "/usr/bin/perl", "-e", "print getppid();" });
+		String output = readAsString(process.getInputStream());
+		return Integer.parseInt(output);
+	}
+
+	/**
+	 * Get the process command line of a specific process
+	 * 
+	 * @param pid
+	 * @return
+	 * @throws IOException
+	 */
+	public static String getPidCmdLine(int pid) throws IOException {
+		Process process = Runtime.getRuntime()
+				.exec(
+						new String[] { "ps", "-p", Integer.toString(pid), "-o",
+								"args" });
+		String[] output = readAsLines(process.getInputStream());
+		if (output == null || output.length < 2)
+			return null;
+		return output[1];
+	}
+
+	public static String getShortenString(String s, int pre, int after) {
+		int len = s.length();
+		if (pre + after >= len)
+			return s;
+		return s.substring(0, pre) + " ... " + s.substring(len - after);
+	}
+
+	public static File[] sortFilesByName(File[] files) {
+		Arrays.sort(files, new Comparator<File>() {
+			@Override
+			public int compare(File arg0, File arg1) {
+				return arg0.getName().compareTo(arg1.getName());
+			}
+		});
+		return files;
+	}
+
+
+	public static double p2 = Math.PI * 2;
+
+	public static String escapeJavaString(String s) {
+		StringBuilder sb = new StringBuilder();
+		for (int i = 0; i < s.length(); i++) {
+			char c = s.charAt(i);
+			switch (c) {
+			case '\t':
+				sb.append("\\t");
+				break;
+			case '\r':
+				sb.append("\\r");
+				break;
+			case '\n':
+				sb.append("\\n");
+				break;
+			case '\'':
+				sb.append("\\'");
+				break;
+			case '\"':
+				sb.append("\\\"");
+				break;
+			case '\\':
+				sb.append("\\\\");
+				break;
+			default:
+				if (c < 32 || c > 126)
+					sb.append("\\u" + String.format("%04x", (int) c));
+				else
+					sb.append(c);
+				break;
+			}
+		}
+		return sb.toString();
+	}
+
+	public static double format0_2p(double a) {
+		while (a > p2)
+			a -= p2;
+		while (a < 0)
+			a += p2;
+		return a;
+	}
+
+	public static double formatnp_p(double a) {
+		while (a > Math.PI)
+			a -= p2;
+		while (a < -Math.PI)
+			a += p2;
+		return a;
+	}
+
+	public static String swapString(String s) {
+		char[] cs = s.toCharArray();
+		for (int i = 0, j = cs.length - 1; i < j; i++, j--) {
+			char t = cs[i];
+			cs[i] = cs[j];
+			cs[j] = t;
+		}
+		return new String(cs);
+	}
+
+	static Comparator<String> strComparator;
+
+	public static int binarySearch(String[] ss, String s) {
+		if (strComparator == null)
+			strComparator = new Comparator<String>() {
+				@Override
+				public int compare(String o1, String o2) {
+					return o1.compareTo(o2);
+				}
+			};
+		return Arrays.binarySearch(ss, s);
+	}
+
+	public static String getFileNameWithoutExt(String name) {
+		int t = name.lastIndexOf('.');
+		if (t > 0)
+			name = name.substring(0, t);
+		return name;
+	}
+
+	public static Properties readProperties(File file) throws IOException {
+		Properties properties = new Properties();
+		FileInputStream in = new FileInputStream(file);
+		properties.load(in);
+		in.close();
+		return properties;
+	}
+
+	public static String[] searchPatterns(String text, String startPattern,
+			String endPattern) {
+		return searchPatterns(text, startPattern, endPattern, true, false);
+	}
+
+	public static String[] searchPatterns(String text, String startPattern,
+			String endPattern, boolean includeStart, boolean includeEnd) {
+		Vector<String> vector = new Vector<String>();
+		Pattern p1 = Pattern.compile(startPattern);
+		Pattern p2 = Pattern.compile(endPattern);
+		Matcher m1 = p1.matcher(text);
+		Matcher m2 = p2.matcher(text);
+		int start = 0;
+		while (true) {
+			if (!m1.find(start))
+				break;
+			if (!m2.find(m1.end()))
+				break;
+			vector.add(text.substring(includeStart ? m1.start() : m1.end(),
+					includeEnd ? m2.end() : m2.start()));
+			start = m2.end();
+		}
+		return vector.toArray(new String[vector.size()]);
+	}
+}