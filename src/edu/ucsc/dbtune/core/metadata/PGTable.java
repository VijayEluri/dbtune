--- conflicted
+++ resolved
@@ -20,36 +20,10 @@
 
 import edu.ucsc.dbtune.core.GenericDatabaseTable;
 
-<<<<<<< HEAD
-public class PGTable implements DatabaseTable {
-    private static final long serialVersionUID = 1L;
-	private final int oid;
-
-    /**
-     * construct a new {@link PGTable} object.
-     * @param oid object id.
-     */
-    public PGTable(int oid) {
-		this.oid = oid;
-	}
-
-    @Override
-	public boolean equals(Object other) {
-        return other instanceof PGTable
-               && ((PGTable) other).getOid() == getOid();
-    }
-
-    /**
-     * @return the object id.
-     */
-    public int getOid() {
-        return oid;
-=======
 public class PGTable extends GenericDatabaseTable
 {
     public PGTable( int objectId )
     {
         super(objectId);
->>>>>>> f4e4d977
     }
 }